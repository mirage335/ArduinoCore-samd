SAMD CORE

* Fixed Serial.flush() blocking before any writes. Thanks @hangmoh
* Added snprintf_P to avr/pgmspace.h stub. Thanks @jantje
* Another small fix to String iterators. Thanks @Ivan-Perez @Chris--A
<<<<<<< HEAD
* Fixes SerialUSB.write(...) returning 0 instead of byte written
* Added Uart::availableForWrite()
* Added defines for RAMSTART, RAMSIZE, RAMEND
* Fixed writing LOW to a digital input pin blocking subsequent digitalRead attempts
* Fixed digitalWrite() unnecessarily activating the pull-up resistor
* Wire: Slave writes now use TX buffer
* Added getTimeout() method to Stream.
=======
* Fixed glitch in PWM generation that may happen when calling analogWrite()
* PWM frequency is now 732.4Hz (before it was 187500.0Hz)
>>>>>>> c9f315b9

SAMD CORE 1.6.6 2016.05.19

* Fixed digitalPinToInterrupt() macro, now it works as documented.
* Added analogInputToDigitalPin macro
* Fixed NUM_DIGITAL_PINS for Zero Board.
* On-board RX-TX LEDs now blinks when there is activity on the native USB port
* Fixed platform.txt, the core now compiles again with Arduino IDE <=1.6.5. Thanks @per1234
* Fixed Wire.write(0x00) "ambiguos method" error
* String class now supports iterators. Thanks @Chris--A
* Remove enabling bootloader protection when burning bootloader. This enables WDT, so sketches do not work.
* Added remote upload for Yun-Shield

SAMD CORE 1.6.5 2016.04.02

* Added Arduino/Genuino MKR1000 board
* Set NVMCTRL.MANW bit to 1 (default is 0). This prevents accidental writes on program memory.
* Bootloader: Fixed wrong UART speed (regression)
* Fixed incorrect return value from Wire.available() when the receive buffer is not fully read.
* Added DAC0 definition in Arduino/Genuino Zero variant file.
* Enabled bootloader protection after "Burn bootloader".

SAMD CORE 1.6.4 2016.02.19

* Fixed Wire address setup when running as slave.
* Fixed String constructor when using floating point numbers.
* USBHost: fixed blocking USBHost.Task(). Thanks @bbx10
* USBHost: fixed some ASCII Control codes in keyboard controller. Thanks @bbx10
* USBHost: ported some minor fix from upstream UHS2. Thanks @bbx10
* USBHost: fixed wrong library initialization. Thanks @bbx10 @ladyada
* better interrupt handling in Serial::accept()

SAMD CORE 1.6.3 2016.02.15

* Added drivers for Arduino/Genuino MKR1000 board
* Fixed Wire master repeated start behaviour
* Added SerialUSB methods: readBreak(), baud(), stopbits(), paritytype(), numbits(), dtr(), rts()
* Added SPI.transfer16(..) method
* Bugfix: added missing Serial.begin(baud, config) method. Thanks @tuxedo0801
* Fixed Serial baudrate calculations for 1200bps. Thanks @TomKeddie
* Fixed Serial.flush() that now waits until the last bit has been sent. Thanks @TomKeddie
* Fixed Serial configuration for data-bit. Thanks @TomKeddie
* Bootloader: 32Khz external oscillator is now used, improves USB clock. Thanks @aethaniel
* Bootloader: Clean up of makefiles and file organization. Thanks @aethaniel
* Added PWM capability to pins A1/A2 of Arduino Zero.
* variant.h/cpp: PWM capability is now determined by PIN_ATTR_PWM combined with
                 PIN_ATTR_TIMER or PIN_ATTR_TIMER_ALT for timer selection.
* Small fix to USBHost example "USB_desc.ino". Thanks @bbx10
* USBHost: USB-Keyboard right shift key was ignored. Thanks @bbx10 
* Wire library now support multiple instances in variant. Thanks @spiderkeys
* Ported some SerialUSB API (readBreak(), baud(), stopbits(), paritytype(), numbits(), dtr(), rts())

SAMD CORE 1.6.2 2015.11.03

* Fixed bug in delay calculations
* Fixed deadlock conditions in Wire. Thanks Erin Tomson
* Print not aborting on write() failure. Thanks @stickbreaker
* SPI can now be configured in variants. Thanks @aethaniel
* Implemented Wire.end
* Fixed external interrupt for pin 8 and 9
* Implemented Wire.setClock. Thanks @PaoloP74
* Wire: allow scanning bus via beginTransmission-endTransmission
* USB Device: big refactoring and bug fix
* USB Device: added PluggableUSB interface
* updated bossac to version 1.6.1-arduino

SAMD CORE 1.6.1 2015.07.21

* Added missing ATN pin definition
* Added missing bootloader key/value pair in boards.txt (this allows to burn bootloader with Sam-ICE too)
* Fixed min/max functions
* Fixed hooks for Cortex-M RTOS
* Fixed acknowledge of UART errors
* Enabled C11/C++11
* Fixed initialization in USB Device
* Updated bossac to version 1.6-arduino

SAMD CORE 1.6.0  2015.06.15

* First public release.
<|MERGE_RESOLUTION|>--- conflicted
+++ resolved
@@ -3,7 +3,6 @@
 * Fixed Serial.flush() blocking before any writes. Thanks @hangmoh
 * Added snprintf_P to avr/pgmspace.h stub. Thanks @jantje
 * Another small fix to String iterators. Thanks @Ivan-Perez @Chris--A
-<<<<<<< HEAD
 * Fixes SerialUSB.write(...) returning 0 instead of byte written
 * Added Uart::availableForWrite()
 * Added defines for RAMSTART, RAMSIZE, RAMEND
@@ -11,10 +10,8 @@
 * Fixed digitalWrite() unnecessarily activating the pull-up resistor
 * Wire: Slave writes now use TX buffer
 * Added getTimeout() method to Stream.
-=======
 * Fixed glitch in PWM generation that may happen when calling analogWrite()
 * PWM frequency is now 732.4Hz (before it was 187500.0Hz)
->>>>>>> c9f315b9
 
 SAMD CORE 1.6.6 2016.05.19
 
