--- conflicted
+++ resolved
@@ -1,595 +1,504 @@
-﻿<?xml version="1.0" encoding="utf-8"?>
-<Project DefaultTargets="Build" xmlns="http://schemas.microsoft.com/developer/msbuild/2003">
-  <PropertyGroup>
-    <SchemaVersion>2.0</SchemaVersion>
-    <ProjectVersion>6.2</ProjectVersion>
-    <ToolchainName>com.Atmel.ARMGCC.CPP</ToolchainName>
-    <ProjectGuid>{b3f859ad-e162-4c2f-9684-eac6932fec80}</ProjectGuid>
-    <avrdevice>ATSAMD21G18A</avrdevice>
-    <avrdeviceseries>none</avrdeviceseries>
-    <OutputType>Executable</OutputType>
-    <Language>CPP</Language>
-    <OutputFileName>$(MSBuildProjectName)</OutputFileName>
-    <OutputFileExtension>.elf</OutputFileExtension>
-    <OutputDirectory>$(MSBuildProjectDirectory)\$(Configuration)</OutputDirectory>
-    <AssemblyName>test</AssemblyName>
-    <Name>test</Name>
-    <RootNamespace>test</RootNamespace>
-    <ToolchainFlavour>Native</ToolchainFlavour>
-    <KeepTimersRunning>true</KeepTimersRunning>
-    <OverrideVtor>false</OverrideVtor>
-    <CacheFlash>false</CacheFlash>
-    <ProgFlashFromRam>true</ProgFlashFromRam>
-    <RamSnippetAddress>0x20000000</RamSnippetAddress>
-    <UncachedRange />
-    <OverrideVtorValue>exception_table</OverrideVtorValue>
-    <BootSegment>2</BootSegment>
-    <eraseonlaunchrule>1</eraseonlaunchrule>
-    <AsfFrameworkConfig>
-      <framework-data xmlns="">
-        <options />
-        <configurations />
-        <files />
-        <documentation help="" />
-        <offline-documentation help="" />
-        <dependencies>
-          <content-extension eid="atmel.asf" uuidref="Atmel.ASF" version="3.17.0" />
-        </dependencies>
-      </framework-data>
-    </AsfFrameworkConfig>
-    <avrtool>com.atmel.avrdbg.tool.edbg</avrtool>
-    <avrtoolinterface>SWD</avrtoolinterface>
-    <com_atmel_avrdbg_tool_samice>
-      <ToolOptions>
-        <InterfaceProperties>
-        </InterfaceProperties>
-        <InterfaceName>SWD</InterfaceName>
-      </ToolOptions>
-      <ToolType>com.atmel.avrdbg.tool.samice</ToolType>
-      <ToolNumber>28001042</ToolNumber>
-      <ToolName>SAM-ICE</ToolName>
-    </com_atmel_avrdbg_tool_samice>
-    <UseGdb>True</UseGdb>
-    <com_atmel_avrdbg_tool_edbg>
-      <ToolOptions>
-        <InterfaceProperties>
-          <SwdClock>4000000</SwdClock>
-        </InterfaceProperties>
-        <InterfaceName>SWD</InterfaceName>
-      </ToolOptions>
-      <ToolType>com.atmel.avrdbg.tool.edbg</ToolType>
-      <ToolNumber>ATML2320021800000007</ToolNumber>
-      <ToolName>EDBG</ToolName>
-    </com_atmel_avrdbg_tool_edbg>
-  </PropertyGroup>
-  <PropertyGroup Condition=" '$(Configuration)' == 'Release' ">
-    <ToolchainSettings>
-      <ArmGccCpp>
-        <armgcc.common.outputfiles.hex>True</armgcc.common.outputfiles.hex>
-        <armgcc.common.outputfiles.lss>True</armgcc.common.outputfiles.lss>
-        <armgcc.common.outputfiles.eep>True</armgcc.common.outputfiles.eep>
-        <armgcc.common.outputfiles.bin>True</armgcc.common.outputfiles.bin>
-        <armgcc.common.outputfiles.srec>True</armgcc.common.outputfiles.srec>
-        <armgcc.compiler.symbols.DefSymbols>
-          <ListValues>
-            <Value>NDEBUG</Value>
-          </ListValues>
-        </armgcc.compiler.symbols.DefSymbols>
-        <armgcc.compiler.directories.IncludePaths>
-          <ListValues>
-            <Value>../../../../../../../tools/CMSIS/Device/ATMEL</Value>
-            <Value>../../../../../../../tools/CMSIS/CMSIS/Include</Value>
-            <Value>../../../../arduino</Value>
-            <Value>../../../../arduino/USB</Value>
-            <Value>../../../../../variants/arduino_zero</Value>
-            <Value>../../../../../libraries/SPI</Value>
-            <Value>../../../../../libraries/Wire</Value>
-          </ListValues>
-        </armgcc.compiler.directories.IncludePaths>
-        <armgcc.compiler.optimization.level>Optimize for size (-Os)</armgcc.compiler.optimization.level>
-        <armgcc.compiler.optimization.PrepareFunctionsForGarbageCollection>True</armgcc.compiler.optimization.PrepareFunctionsForGarbageCollection>
-        <armgcc.compiler.warnings.AllWarnings>True</armgcc.compiler.warnings.AllWarnings>
-        <armgcccpp.compiler.symbols.DefSymbols>
-          <ListValues>
-            <Value>NDEBUG</Value>
-          </ListValues>
-        </armgcccpp.compiler.symbols.DefSymbols>
-        <armgcccpp.compiler.directories.IncludePaths>
-          <ListValues>
-            <Value>../../../../../../../tools/CMSIS/Device/ATMEL</Value>
-            <Value>../../../../../../../tools/CMSIS/CMSIS/Include</Value>
-            <Value>../../../../arduino</Value>
-            <Value>../../../../arduino/USB</Value>
-            <Value>../../../../../variants/arduino_zero</Value>
-            <Value>../../../../../libraries/SPI</Value>
-            <Value>../../../../../libraries/Wire</Value>
-          </ListValues>
-        </armgcccpp.compiler.directories.IncludePaths>
-        <armgcccpp.compiler.optimization.level>Optimize for size (-Os)</armgcccpp.compiler.optimization.level>
-        <armgcccpp.compiler.optimization.PrepareFunctionsForGarbageCollection>True</armgcccpp.compiler.optimization.PrepareFunctionsForGarbageCollection>
-        <armgcccpp.compiler.warnings.AllWarnings>True</armgcccpp.compiler.warnings.AllWarnings>
-        <armgcccpp.linker.libraries.Libraries>
-          <ListValues>
-            <Value>libm</Value>
-          </ListValues>
-        </armgcccpp.linker.libraries.Libraries>
-        <armgcccpp.linker.libraries.LibrarySearchPaths>
-          <ListValues>
-            <Value>../cmsis/linkerScripts</Value>
-          </ListValues>
-        </armgcccpp.linker.libraries.LibrarySearchPaths>
-        <armgcccpp.linker.optimization.GarbageCollectUnusedSections>True</armgcccpp.linker.optimization.GarbageCollectUnusedSections>
-        <armgcccpp.linker.miscellaneous.LinkerFlags>-Tsamd21g18a_flash.ld</armgcccpp.linker.miscellaneous.LinkerFlags>
-        <armgcccpp.preprocessingassembler.general.IncludePaths>
-          <ListValues>
-            <Value>../../../../../../../tools/CMSIS/Device/ATMEL</Value>
-            <Value>../../../../../../../tools/CMSIS/CMSIS/Include</Value>
-            <Value>../../../../arduino</Value>
-            <Value>../../../../arduino/USB</Value>
-            <Value>../../../../../variants/arduino_zero</Value>
-            <Value>../../../../../libraries/SPI</Value>
-            <Value>../../../../../libraries/Wire</Value>
-          </ListValues>
-        </armgcccpp.preprocessingassembler.general.IncludePaths>
-      </ArmGccCpp>
-    </ToolchainSettings>
-  </PropertyGroup>
-  <PropertyGroup Condition=" '$(Configuration)' == 'Debug' ">
-    <ToolchainSettings>
-      <ArmGccCpp>
-<<<<<<< HEAD
-  <armgcc.common.outputfiles.hex>True</armgcc.common.outputfiles.hex>
-  <armgcc.common.outputfiles.lss>True</armgcc.common.outputfiles.lss>
-  <armgcc.common.outputfiles.eep>True</armgcc.common.outputfiles.eep>
-  <armgcc.common.outputfiles.bin>True</armgcc.common.outputfiles.bin>
-  <armgcc.common.outputfiles.srec>True</armgcc.common.outputfiles.srec>
-  <armgcc.compiler.general.ChangeDefaultCharTypeUnsigned>True</armgcc.compiler.general.ChangeDefaultCharTypeUnsigned>
-  <armgcc.compiler.symbols.DefSymbols>
-    <ListValues>
-      <Value>DEBUG</Value>
-    </ListValues>
-  </armgcc.compiler.symbols.DefSymbols>
-  <armgcc.compiler.directories.DefaultIncludePath>False</armgcc.compiler.directories.DefaultIncludePath>
-  <armgcc.compiler.directories.IncludePaths>
-    <ListValues>
-      <Value>../../../../../../../tools/CMSIS/Device/ATMEL</Value>
-      <Value>../../../../../../../tools/CMSIS/CMSIS/Include</Value>
-      <Value>../../../../arduino</Value>
-      <Value>../../../../arduino/USB</Value>
-      <Value>../../../../../variants/arduino_zero</Value>
-      <Value>../../../../../libraries/SPI</Value>
-      <Value>../../../../../libraries/Wire</Value>
-    </ListValues>
-  </armgcc.compiler.directories.IncludePaths>
-  <armgcc.compiler.optimization.level>Optimize (-O1)</armgcc.compiler.optimization.level>
-  <armgcc.compiler.optimization.PrepareFunctionsForGarbageCollection>True</armgcc.compiler.optimization.PrepareFunctionsForGarbageCollection>
-  <armgcc.compiler.optimization.PrepareDataForGarbageCollection>True</armgcc.compiler.optimization.PrepareDataForGarbageCollection>
-  <armgcc.compiler.optimization.DebugLevel>Maximum (-g3)</armgcc.compiler.optimization.DebugLevel>
-  <armgcc.compiler.warnings.AllWarnings>True</armgcc.compiler.warnings.AllWarnings>
-  <armgcc.compiler.miscellaneous.OtherFlags>-std=c99</armgcc.compiler.miscellaneous.OtherFlags>
-  <armgcccpp.compiler.general.ChangeDefaultCharTypeUnsigned>True</armgcccpp.compiler.general.ChangeDefaultCharTypeUnsigned>
-  <armgcccpp.compiler.symbols.DefSymbols>
-    <ListValues>
-      <Value>DEBUG</Value>
-      <Value>USB_VID=0x2341</Value>
-      <Value>USB_PID=0x004d</Value>
-      <Value>USBCON</Value>
-    </ListValues>
-  </armgcccpp.compiler.symbols.DefSymbols>
-  <armgcccpp.compiler.directories.DefaultIncludePath>False</armgcccpp.compiler.directories.DefaultIncludePath>
-  <armgcccpp.compiler.directories.IncludePaths>
-    <ListValues>
-      <Value>../../../../../../../tools/CMSIS/Device/ATMEL</Value>
-      <Value>../../../../../../../tools/CMSIS/CMSIS/Include</Value>
-      <Value>../../../../arduino</Value>
-      <Value>../../../../arduino/USB</Value>
-      <Value>../../../../../variants/arduino_zero</Value>
-      <Value>../../../../../libraries/SPI</Value>
-      <Value>../../../../../libraries/Wire</Value>
-    </ListValues>
-  </armgcccpp.compiler.directories.IncludePaths>
-  <armgcccpp.compiler.optimization.level>Optimize (-O1)</armgcccpp.compiler.optimization.level>
-  <armgcccpp.compiler.optimization.PrepareFunctionsForGarbageCollection>True</armgcccpp.compiler.optimization.PrepareFunctionsForGarbageCollection>
-  <armgcccpp.compiler.optimization.PrepareDataForGarbageCollection>True</armgcccpp.compiler.optimization.PrepareDataForGarbageCollection>
-  <armgcccpp.compiler.optimization.DebugLevel>Maximum (-g3)</armgcccpp.compiler.optimization.DebugLevel>
-  <armgcccpp.compiler.warnings.AllWarnings>True</armgcccpp.compiler.warnings.AllWarnings>
-  <armgcccpp.compiler.miscellaneous.OtherFlags>-std=c++98</armgcccpp.compiler.miscellaneous.OtherFlags>
-  <armgcccpp.linker.general.UseNewlibNano>True</armgcccpp.linker.general.UseNewlibNano>
-  <armgcccpp.linker.libraries.Libraries>
-    <ListValues>
-      <Value>libm</Value>
-    </ListValues>
-  </armgcccpp.linker.libraries.Libraries>
-  <armgcccpp.linker.libraries.LibrarySearchPaths>
-    <ListValues>
-      <Value>../../../../../variants/arduino_zero/linker_scripts/gcc</Value>
-    </ListValues>
-  </armgcccpp.linker.libraries.LibrarySearchPaths>
-  <armgcccpp.linker.optimization.GarbageCollectUnusedSections>True</armgcccpp.linker.optimization.GarbageCollectUnusedSections>
-  <armgcccpp.linker.memorysettings.ExternalRAM />
-        <armgcccpp.linker.miscellaneous.LinkerFlags>--specs=nosys.specs  -Tflash_with_bootloader.ld</armgcccpp.linker.miscellaneous.LinkerFlags>
-  <armgcccpp.assembler.general.IncludePaths>
-    <ListValues>
-      <Value>../../../arduino</Value>
-    </ListValues>
-  </armgcccpp.assembler.general.IncludePaths>
-  <armgcccpp.assembler.debugging.DebugLevel>Default (-g)</armgcccpp.assembler.debugging.DebugLevel>
-  <armgcccpp.preprocessingassembler.general.DefaultIncludePath>False</armgcccpp.preprocessingassembler.general.DefaultIncludePath>
-  <armgcccpp.preprocessingassembler.general.IncludePaths>
-    <ListValues>
-      <Value>../../../arduino</Value>
-    </ListValues>
-  </armgcccpp.preprocessingassembler.general.IncludePaths>
-  <armgcccpp.preprocessingassembler.debugging.DebugLevel>Default (-Wa,-g)</armgcccpp.preprocessingassembler.debugging.DebugLevel>
-</ArmGccCpp>
-=======
-        <armgcc.common.outputfiles.hex>True</armgcc.common.outputfiles.hex>
-        <armgcc.common.outputfiles.lss>True</armgcc.common.outputfiles.lss>
-        <armgcc.common.outputfiles.eep>True</armgcc.common.outputfiles.eep>
-        <armgcc.common.outputfiles.bin>True</armgcc.common.outputfiles.bin>
-        <armgcc.common.outputfiles.srec>True</armgcc.common.outputfiles.srec>
-        <armgcc.compiler.general.ChangeDefaultCharTypeUnsigned>True</armgcc.compiler.general.ChangeDefaultCharTypeUnsigned>
-        <armgcc.compiler.symbols.DefSymbols>
-          <ListValues>
-            <Value>DEBUG</Value>
-          </ListValues>
-        </armgcc.compiler.symbols.DefSymbols>
-        <armgcc.compiler.directories.DefaultIncludePath>False</armgcc.compiler.directories.DefaultIncludePath>
-        <armgcc.compiler.directories.IncludePaths>
-          <ListValues>
-            <Value>../../../../../../../tools/CMSIS/Device/ATMEL</Value>
-            <Value>../../../../../../../tools/CMSIS/CMSIS/Include</Value>
-            <Value>../../../../arduino</Value>
-            <Value>../../../../arduino/USB</Value>
-            <Value>../../../../../variants/arduino_zero</Value>
-            <Value>../../../../../libraries/SPI</Value>
-            <Value>../../../../../libraries/Wire</Value>
-          </ListValues>
-        </armgcc.compiler.directories.IncludePaths>
-        <armgcc.compiler.optimization.level>Optimize (-O1)</armgcc.compiler.optimization.level>
-        <armgcc.compiler.optimization.PrepareFunctionsForGarbageCollection>True</armgcc.compiler.optimization.PrepareFunctionsForGarbageCollection>
-        <armgcc.compiler.optimization.PrepareDataForGarbageCollection>True</armgcc.compiler.optimization.PrepareDataForGarbageCollection>
-        <armgcc.compiler.optimization.DebugLevel>Maximum (-g3)</armgcc.compiler.optimization.DebugLevel>
-        <armgcc.compiler.warnings.AllWarnings>True</armgcc.compiler.warnings.AllWarnings>
-        <armgcc.compiler.miscellaneous.OtherFlags>-std=c99</armgcc.compiler.miscellaneous.OtherFlags>
-        <armgcccpp.compiler.general.ChangeDefaultCharTypeUnsigned>True</armgcccpp.compiler.general.ChangeDefaultCharTypeUnsigned>
-        <armgcccpp.compiler.symbols.DefSymbols>
-          <ListValues>
-            <Value>DEBUG</Value>
-            <Value>USB_VID=0x2341</Value>
-            <Value>USB_PID=0x004d</Value>
-            <Value>USBCON</Value>
-          </ListValues>
-        </armgcccpp.compiler.symbols.DefSymbols>
-        <armgcccpp.compiler.directories.DefaultIncludePath>False</armgcccpp.compiler.directories.DefaultIncludePath>
-        <armgcccpp.compiler.directories.IncludePaths>
-          <ListValues>
-            <Value>../../../../../../../tools/CMSIS/Device/ATMEL</Value>
-            <Value>../../../../../../../tools/CMSIS/CMSIS/Include</Value>
-            <Value>../../../../arduino</Value>
-            <Value>../../../../arduino/USB</Value>
-            <Value>../../../../../variants/arduino_zero</Value>
-            <Value>../../../../../libraries/SPI</Value>
-            <Value>../../../../../libraries/Wire</Value>
-          </ListValues>
-        </armgcccpp.compiler.directories.IncludePaths>
-        <armgcccpp.compiler.optimization.level>Optimize (-O1)</armgcccpp.compiler.optimization.level>
-        <armgcccpp.compiler.optimization.PrepareFunctionsForGarbageCollection>True</armgcccpp.compiler.optimization.PrepareFunctionsForGarbageCollection>
-        <armgcccpp.compiler.optimization.PrepareDataForGarbageCollection>True</armgcccpp.compiler.optimization.PrepareDataForGarbageCollection>
-        <armgcccpp.compiler.optimization.DebugLevel>Maximum (-g3)</armgcccpp.compiler.optimization.DebugLevel>
-        <armgcccpp.compiler.warnings.AllWarnings>True</armgcccpp.compiler.warnings.AllWarnings>
-        <armgcccpp.compiler.miscellaneous.OtherFlags>-std=c++98</armgcccpp.compiler.miscellaneous.OtherFlags>
-        <armgcccpp.linker.general.UseNewlibNano>True</armgcccpp.linker.general.UseNewlibNano>
-        <armgcccpp.linker.libraries.Libraries>
-          <ListValues>
-            <Value>libm</Value>
-          </ListValues>
-        </armgcccpp.linker.libraries.Libraries>
-        <armgcccpp.linker.libraries.LibrarySearchPaths>
-          <ListValues>
-            <Value>../../../../../variants/arduino_zero/linker_scripts/gcc</Value>
-          </ListValues>
-        </armgcccpp.linker.libraries.LibrarySearchPaths>
-        <armgcccpp.linker.optimization.GarbageCollectUnusedSections>True</armgcccpp.linker.optimization.GarbageCollectUnusedSections>
-        <armgcccpp.linker.memorysettings.ExternalRAM />
-        <armgcccpp.linker.miscellaneous.LinkerFlags>-Tflash.ld</armgcccpp.linker.miscellaneous.LinkerFlags>
-        <armgcccpp.assembler.general.IncludePaths>
-          <ListValues>
-            <Value>../../../arduino</Value>
-          </ListValues>
-        </armgcccpp.assembler.general.IncludePaths>
-        <armgcccpp.assembler.debugging.DebugLevel>Default (-g)</armgcccpp.assembler.debugging.DebugLevel>
-        <armgcccpp.preprocessingassembler.general.DefaultIncludePath>False</armgcccpp.preprocessingassembler.general.DefaultIncludePath>
-        <armgcccpp.preprocessingassembler.general.IncludePaths>
-          <ListValues>
-            <Value>../../../arduino</Value>
-          </ListValues>
-        </armgcccpp.preprocessingassembler.general.IncludePaths>
-        <armgcccpp.preprocessingassembler.debugging.DebugLevel>Default (-Wa,-g)</armgcccpp.preprocessingassembler.debugging.DebugLevel>
-      </ArmGccCpp>
->>>>>>> a868785f
-    </ToolchainSettings>
-  </PropertyGroup>
-  <ItemGroup>
-    <Folder Include="core" />
-    <Folder Include="core\USB" />
-    <Folder Include="Wire" />
-    <Folder Include="SPI" />
-    <Folder Include="variant" />
-  </ItemGroup>
-  <ItemGroup>
-    <Compile Include="..\..\..\..\libraries\SPI\SPI.cpp">
-      <SubType>compile</SubType>
-      <Link>SPI\SPI.cpp</Link>
-    </Compile>
-    <Compile Include="..\..\..\..\libraries\SPI\SPI.h">
-      <SubType>compile</SubType>
-      <Link>SPI\SPI.h</Link>
-    </Compile>
-    <Compile Include="..\..\..\..\libraries\Wire\Wire.cpp">
-      <SubType>compile</SubType>
-      <Link>Wire\Wire.cpp</Link>
-    </Compile>
-    <Compile Include="..\..\..\..\libraries\Wire\Wire.h">
-      <SubType>compile</SubType>
-      <Link>Wire\Wire.h</Link>
-    </Compile>
-    <Compile Include="..\..\..\..\variants\arduino_zero\pins_arduino.h">
-      <SubType>compile</SubType>
-      <Link>variant\pins_arduino.h</Link>
-    </Compile>
-    <Compile Include="..\..\..\..\variants\arduino_zero\variant.cpp">
-      <SubType>compile</SubType>
-      <Link>variant\variant.cpp</Link>
-    </Compile>
-    <Compile Include="..\..\..\..\variants\arduino_zero\variant.h">
-      <SubType>compile</SubType>
-      <Link>variant\variant.h</Link>
-    </Compile>
-    <Compile Include="..\..\..\arduino\Arduino.h">
-      <SubType>compile</SubType>
-      <Link>core\Arduino.h</Link>
-    </Compile>
-    <Compile Include="..\..\..\arduino\binary.h">
-      <SubType>compile</SubType>
-      <Link>core\binary.h</Link>
-    </Compile>
-    <Compile Include="..\..\..\arduino\Client.h">
-      <SubType>compile</SubType>
-      <Link>core\Client.h</Link>
-    </Compile>
-    <Compile Include="..\..\..\arduino\delay.c">
-      <SubType>compile</SubType>
-      <Link>core\delay.c</Link>
-    </Compile>
-    <Compile Include="..\..\..\arduino\delay.h">
-      <SubType>compile</SubType>
-      <Link>core\delay.h</Link>
-    </Compile>
-    <Compile Include="..\..\..\arduino\HardwareSerial.h">
-      <SubType>compile</SubType>
-      <Link>core\HardwareSerial.h</Link>
-    </Compile>
-    <Compile Include="..\..\..\arduino\hooks.c">
-      <SubType>compile</SubType>
-      <Link>core\hooks.c</Link>
-    </Compile>
-    <Compile Include="..\..\..\arduino\IPAddress.cpp">
-      <SubType>compile</SubType>
-      <Link>core\IPAddress.cpp</Link>
-    </Compile>
-    <Compile Include="..\..\..\arduino\IPAddress.h">
-      <SubType>compile</SubType>
-      <Link>core\IPAddress.h</Link>
-    </Compile>
-    <Compile Include="..\..\..\arduino\itoa.c">
-      <SubType>compile</SubType>
-      <Link>core\itoa.c</Link>
-    </Compile>
-    <Compile Include="..\..\..\arduino\itoa.h">
-      <SubType>compile</SubType>
-      <Link>core\itoa.h</Link>
-    </Compile>
-    <Compile Include="..\..\..\arduino\main.cpp">
-      <SubType>compile</SubType>
-      <Link>core\main.cpp</Link>
-    </Compile>
-    <Compile Include="..\..\..\arduino\Print.cpp">
-      <SubType>compile</SubType>
-      <Link>core\Print.cpp</Link>
-    </Compile>
-    <Compile Include="..\..\..\arduino\Print.h">
-      <SubType>compile</SubType>
-      <Link>core\Print.h</Link>
-    </Compile>
-    <Compile Include="..\..\..\arduino\Printable.h">
-      <SubType>compile</SubType>
-      <Link>core\Printable.h</Link>
-    </Compile>
-    <Compile Include="..\..\..\arduino\Reset.cpp">
-      <SubType>compile</SubType>
-      <Link>core\Reset.cpp</Link>
-    </Compile>
-    <Compile Include="..\..\..\arduino\Reset.h">
-      <SubType>compile</SubType>
-      <Link>core\Reset.h</Link>
-    </Compile>
-    <Compile Include="..\..\..\arduino\RingBuffer.cpp">
-      <SubType>compile</SubType>
-      <Link>core\RingBuffer.cpp</Link>
-    </Compile>
-    <Compile Include="..\..\..\arduino\RingBuffer.h">
-      <SubType>compile</SubType>
-      <Link>core\RingBuffer.h</Link>
-    </Compile>
-    <Compile Include="..\..\..\arduino\SERCOM.cpp">
-      <SubType>compile</SubType>
-      <Link>core\SERCOM.cpp</Link>
-    </Compile>
-    <Compile Include="..\..\..\arduino\SERCOM.h">
-      <SubType>compile</SubType>
-      <Link>core\SERCOM.h</Link>
-    </Compile>
-    <Compile Include="..\..\..\arduino\Server.h">
-      <SubType>compile</SubType>
-      <Link>core\Server.h</Link>
-    </Compile>
-    <Compile Include="..\..\..\arduino\startup.c">
-      <SubType>compile</SubType>
-      <Link>core\startup.c</Link>
-    </Compile>
-    <Compile Include="..\..\..\arduino\Stream.cpp">
-      <SubType>compile</SubType>
-      <Link>core\Stream.cpp</Link>
-    </Compile>
-    <Compile Include="..\..\..\arduino\Stream.h">
-      <SubType>compile</SubType>
-      <Link>core\Stream.h</Link>
-    </Compile>
-    <Compile Include="..\..\..\arduino\Tone.h">
-      <SubType>compile</SubType>
-      <Link>core\Tone.h</Link>
-    </Compile>
-    <Compile Include="..\..\..\arduino\Uart.cpp">
-      <SubType>compile</SubType>
-      <Link>core\Uart.cpp</Link>
-    </Compile>
-    <Compile Include="..\..\..\arduino\Uart.h">
-      <SubType>compile</SubType>
-      <Link>core\Uart.h</Link>
-    </Compile>
-    <Compile Include="..\..\..\arduino\Udp.h">
-      <SubType>compile</SubType>
-      <Link>core\Udp.h</Link>
-    </Compile>
-    <Compile Include="..\..\..\arduino\USB\CDC.cpp">
-      <SubType>compile</SubType>
-      <Link>core\USB\CDC.cpp</Link>
-    </Compile>
-    <Compile Include="..\..\..\arduino\USB\HID.cpp">
-      <SubType>compile</SubType>
-      <Link>core\USB\HID.cpp</Link>
-    </Compile>
-    <Compile Include="..\..\..\arduino\USB\samd21_device.c">
-      <SubType>compile</SubType>
-      <Link>core\USB\samd21_device.c</Link>
-    </Compile>
-    <Compile Include="..\..\..\arduino\USB\samd21_device.h">
-      <SubType>compile</SubType>
-      <Link>core\USB\samd21_device.h</Link>
-    </Compile>
-    <Compile Include="..\..\..\arduino\USB\USBAPI.h">
-      <SubType>compile</SubType>
-      <Link>core\USB\USBAPI.h</Link>
-    </Compile>
-    <Compile Include="..\..\..\arduino\USB\USBCore.cpp">
-      <SubType>compile</SubType>
-      <Link>core\USB\USBCore.cpp</Link>
-    </Compile>
-    <Compile Include="..\..\..\arduino\USB\USBCore.h">
-      <SubType>compile</SubType>
-      <Link>core\USB\USBCore.h</Link>
-    </Compile>
-    <Compile Include="..\..\..\arduino\USB\USBDesc.h">
-      <SubType>compile</SubType>
-      <Link>core\USB\USBDesc.h</Link>
-    </Compile>
-    <Compile Include="..\..\..\arduino\USB\USB_device.h">
-      <SubType>compile</SubType>
-      <Link>core\USB\USB_device.h</Link>
-    </Compile>
-    <Compile Include="..\..\..\arduino\USB\USB_host.h">
-      <SubType>compile</SubType>
-      <Link>core\USB\USB_host.h</Link>
-    </Compile>
-    <Compile Include="..\..\..\arduino\WCharacter.h">
-      <SubType>compile</SubType>
-      <Link>core\WCharacter.h</Link>
-    </Compile>
-    <Compile Include="..\..\..\arduino\WInterrupts.c">
-      <SubType>compile</SubType>
-      <Link>core\WInterrupts.c</Link>
-    </Compile>
-    <Compile Include="..\..\..\arduino\WInterrupts.h">
-      <SubType>compile</SubType>
-      <Link>core\WInterrupts.h</Link>
-    </Compile>
-    <Compile Include="..\..\..\arduino\wiring.c">
-      <SubType>compile</SubType>
-      <Link>core\wiring.c</Link>
-    </Compile>
-    <Compile Include="..\..\..\arduino\wiring.h">
-      <SubType>compile</SubType>
-      <Link>core\wiring.h</Link>
-    </Compile>
-    <Compile Include="..\..\..\arduino\wiring_analog.c">
-      <SubType>compile</SubType>
-      <Link>core\wiring_analog.c</Link>
-    </Compile>
-    <Compile Include="..\..\..\arduino\wiring_analog.h">
-      <SubType>compile</SubType>
-      <Link>core\wiring_analog.h</Link>
-    </Compile>
-    <Compile Include="..\..\..\arduino\wiring_constants.h">
-      <SubType>compile</SubType>
-      <Link>core\wiring_constants.h</Link>
-    </Compile>
-    <Compile Include="..\..\..\arduino\wiring_digital.c">
-      <SubType>compile</SubType>
-      <Link>core\wiring_digital.c</Link>
-    </Compile>
-    <Compile Include="..\..\..\arduino\wiring_digital.h">
-      <SubType>compile</SubType>
-      <Link>core\wiring_digital.h</Link>
-    </Compile>
-    <Compile Include="..\..\..\arduino\wiring_private.h">
-      <SubType>compile</SubType>
-      <Link>core\wiring_private.h</Link>
-    </Compile>
-    <Compile Include="..\..\..\arduino\wiring_pulse.h">
-      <SubType>compile</SubType>
-      <Link>core\wiring_pulse.h</Link>
-    </Compile>
-    <Compile Include="..\..\..\arduino\wiring_shift.c">
-      <SubType>compile</SubType>
-      <Link>core\wiring_shift.c</Link>
-    </Compile>
-    <Compile Include="..\..\..\arduino\wiring_shift.h">
-      <SubType>compile</SubType>
-      <Link>core\wiring_shift.h</Link>
-    </Compile>
-    <Compile Include="..\..\..\arduino\WMath.cpp">
-      <SubType>compile</SubType>
-      <Link>core\WMath.cpp</Link>
-    </Compile>
-    <Compile Include="..\..\..\arduino\WMath.h">
-      <SubType>compile</SubType>
-      <Link>core\WMath.h</Link>
-    </Compile>
-    <Compile Include="..\..\..\arduino\WString.cpp">
-      <SubType>compile</SubType>
-      <Link>core\WString.cpp</Link>
-    </Compile>
-    <Compile Include="..\..\..\arduino\WString.h">
-      <SubType>compile</SubType>
-      <Link>core\WString.h</Link>
-    </Compile>
-    <Compile Include="..\..\..\arduino\WVariant.h">
-      <SubType>compile</SubType>
-      <Link>core\WVariant.h</Link>
-    </Compile>
-<<<<<<< HEAD
-    <Compile Include="..\test_usb_device.cpp">
-=======
-    <Compile Include="C:\jcb\support\arduino\ArduinoZero\hardware\arduino\samd\cores\arduino\USB\USB_interrupt.c">
-      <SubType>compile</SubType>
-      <Link>core\USB\USB_interrupt.c</Link>
-    </Compile>
-    <Compile Include="C:\jcb\support\arduino\ArduinoZero\hardware\arduino\samd\cores\validation\validation_usb_device\test_usb_device.cpp">
->>>>>>> a868785f
-      <SubType>compile</SubType>
-      <Link>test_usb_device.cpp</Link>
-    </Compile>
-  </ItemGroup>
-  <Import Project="$(AVRSTUDIO_EXE_PATH)\\Vs\\Compiler.targets" />
+﻿<?xml version="1.0" encoding="utf-8"?>
+<Project DefaultTargets="Build" xmlns="http://schemas.microsoft.com/developer/msbuild/2003">
+  <PropertyGroup>
+    <SchemaVersion>2.0</SchemaVersion>
+    <ProjectVersion>6.2</ProjectVersion>
+    <ToolchainName>com.Atmel.ARMGCC.CPP</ToolchainName>
+    <ProjectGuid>{b3f859ad-e162-4c2f-9684-eac6932fec80}</ProjectGuid>
+    <avrdevice>ATSAMD21G18A</avrdevice>
+    <avrdeviceseries>none</avrdeviceseries>
+    <OutputType>Executable</OutputType>
+    <Language>CPP</Language>
+    <OutputFileName>$(MSBuildProjectName)</OutputFileName>
+    <OutputFileExtension>.elf</OutputFileExtension>
+    <OutputDirectory>$(MSBuildProjectDirectory)\$(Configuration)</OutputDirectory>
+    <AssemblyName>test</AssemblyName>
+    <Name>test</Name>
+    <RootNamespace>test</RootNamespace>
+    <ToolchainFlavour>Native</ToolchainFlavour>
+    <KeepTimersRunning>true</KeepTimersRunning>
+    <OverrideVtor>false</OverrideVtor>
+    <CacheFlash>false</CacheFlash>
+    <ProgFlashFromRam>true</ProgFlashFromRam>
+    <RamSnippetAddress>0x20000000</RamSnippetAddress>
+    <UncachedRange />
+    <OverrideVtorValue>exception_table</OverrideVtorValue>
+    <BootSegment>2</BootSegment>
+    <eraseonlaunchrule>1</eraseonlaunchrule>
+    <AsfFrameworkConfig>
+      <framework-data xmlns="">
+        <options />
+        <configurations />
+        <files />
+        <documentation help="" />
+        <offline-documentation help="" />
+        <dependencies>
+          <content-extension eid="atmel.asf" uuidref="Atmel.ASF" version="3.17.0" />
+        </dependencies>
+      </framework-data>
+    </AsfFrameworkConfig>
+    <avrtool>com.atmel.avrdbg.tool.edbg</avrtool>
+    <avrtoolinterface>SWD</avrtoolinterface>
+    <com_atmel_avrdbg_tool_samice>
+      <ToolOptions>
+        <InterfaceProperties>
+        </InterfaceProperties>
+        <InterfaceName>SWD</InterfaceName>
+      </ToolOptions>
+      <ToolType>com.atmel.avrdbg.tool.samice</ToolType>
+      <ToolNumber>28001042</ToolNumber>
+      <ToolName>SAM-ICE</ToolName>
+    </com_atmel_avrdbg_tool_samice>
+    <UseGdb>True</UseGdb>
+    <com_atmel_avrdbg_tool_edbg>
+      <ToolOptions>
+        <InterfaceProperties>
+          <SwdClock>4000000</SwdClock>
+        </InterfaceProperties>
+        <InterfaceName>SWD</InterfaceName>
+      </ToolOptions>
+      <ToolType>com.atmel.avrdbg.tool.edbg</ToolType>
+      <ToolNumber>ATML2320021800000007</ToolNumber>
+      <ToolName>EDBG</ToolName>
+    </com_atmel_avrdbg_tool_edbg>
+  </PropertyGroup>
+  <PropertyGroup Condition=" '$(Configuration)' == 'Release' ">
+    <ToolchainSettings>
+      <ArmGccCpp>
+        <armgcc.common.outputfiles.hex>True</armgcc.common.outputfiles.hex>
+        <armgcc.common.outputfiles.lss>True</armgcc.common.outputfiles.lss>
+        <armgcc.common.outputfiles.eep>True</armgcc.common.outputfiles.eep>
+        <armgcc.common.outputfiles.bin>True</armgcc.common.outputfiles.bin>
+        <armgcc.common.outputfiles.srec>True</armgcc.common.outputfiles.srec>
+        <armgcc.compiler.symbols.DefSymbols>
+          <ListValues>
+            <Value>NDEBUG</Value>
+          </ListValues>
+        </armgcc.compiler.symbols.DefSymbols>
+        <armgcc.compiler.directories.IncludePaths>
+          <ListValues>
+            <Value>../../../../../../../tools/CMSIS/Device/ATMEL</Value>
+            <Value>../../../../../../../tools/CMSIS/CMSIS/Include</Value>
+            <Value>../../../../arduino</Value>
+            <Value>../../../../arduino/USB</Value>
+            <Value>../../../../../variants/arduino_zero</Value>
+            <Value>../../../../../libraries/SPI</Value>
+            <Value>../../../../../libraries/Wire</Value>
+          </ListValues>
+        </armgcc.compiler.directories.IncludePaths>
+        <armgcc.compiler.optimization.level>Optimize for size (-Os)</armgcc.compiler.optimization.level>
+        <armgcc.compiler.optimization.PrepareFunctionsForGarbageCollection>True</armgcc.compiler.optimization.PrepareFunctionsForGarbageCollection>
+        <armgcc.compiler.warnings.AllWarnings>True</armgcc.compiler.warnings.AllWarnings>
+        <armgcccpp.compiler.symbols.DefSymbols>
+          <ListValues>
+            <Value>NDEBUG</Value>
+          </ListValues>
+        </armgcccpp.compiler.symbols.DefSymbols>
+        <armgcccpp.compiler.directories.IncludePaths>
+          <ListValues>
+            <Value>../../../../../../../tools/CMSIS/Device/ATMEL</Value>
+            <Value>../../../../../../../tools/CMSIS/CMSIS/Include</Value>
+            <Value>../../../../arduino</Value>
+            <Value>../../../../arduino/USB</Value>
+            <Value>../../../../../variants/arduino_zero</Value>
+            <Value>../../../../../libraries/SPI</Value>
+            <Value>../../../../../libraries/Wire</Value>
+          </ListValues>
+        </armgcccpp.compiler.directories.IncludePaths>
+        <armgcccpp.compiler.optimization.level>Optimize for size (-Os)</armgcccpp.compiler.optimization.level>
+        <armgcccpp.compiler.optimization.PrepareFunctionsForGarbageCollection>True</armgcccpp.compiler.optimization.PrepareFunctionsForGarbageCollection>
+        <armgcccpp.compiler.warnings.AllWarnings>True</armgcccpp.compiler.warnings.AllWarnings>
+        <armgcccpp.linker.libraries.Libraries>
+          <ListValues>
+            <Value>libm</Value>
+          </ListValues>
+        </armgcccpp.linker.libraries.Libraries>
+        <armgcccpp.linker.libraries.LibrarySearchPaths>
+          <ListValues>
+            <Value>../cmsis/linkerScripts</Value>
+          </ListValues>
+        </armgcccpp.linker.libraries.LibrarySearchPaths>
+        <armgcccpp.linker.optimization.GarbageCollectUnusedSections>True</armgcccpp.linker.optimization.GarbageCollectUnusedSections>
+        <armgcccpp.linker.miscellaneous.LinkerFlags>-Tsamd21g18a_flash.ld</armgcccpp.linker.miscellaneous.LinkerFlags>
+        <armgcccpp.preprocessingassembler.general.IncludePaths>
+          <ListValues>
+            <Value>../../../../../../../tools/CMSIS/Device/ATMEL</Value>
+            <Value>../../../../../../../tools/CMSIS/CMSIS/Include</Value>
+            <Value>../../../../arduino</Value>
+            <Value>../../../../arduino/USB</Value>
+            <Value>../../../../../variants/arduino_zero</Value>
+            <Value>../../../../../libraries/SPI</Value>
+            <Value>../../../../../libraries/Wire</Value>
+          </ListValues>
+        </armgcccpp.preprocessingassembler.general.IncludePaths>
+      </ArmGccCpp>
+    </ToolchainSettings>
+  </PropertyGroup>
+  <PropertyGroup Condition=" '$(Configuration)' == 'Debug' ">
+    <ToolchainSettings>
+      <ArmGccCpp>
+        <armgcc.common.outputfiles.hex>True</armgcc.common.outputfiles.hex>
+        <armgcc.common.outputfiles.lss>True</armgcc.common.outputfiles.lss>
+        <armgcc.common.outputfiles.eep>True</armgcc.common.outputfiles.eep>
+        <armgcc.common.outputfiles.bin>True</armgcc.common.outputfiles.bin>
+        <armgcc.common.outputfiles.srec>True</armgcc.common.outputfiles.srec>
+        <armgcc.compiler.general.ChangeDefaultCharTypeUnsigned>True</armgcc.compiler.general.ChangeDefaultCharTypeUnsigned>
+        <armgcc.compiler.symbols.DefSymbols>
+          <ListValues>
+            <Value>DEBUG</Value>
+          </ListValues>
+        </armgcc.compiler.symbols.DefSymbols>
+        <armgcc.compiler.directories.DefaultIncludePath>False</armgcc.compiler.directories.DefaultIncludePath>
+        <armgcc.compiler.directories.IncludePaths>
+          <ListValues>
+            <Value>../../../../../../../tools/CMSIS/Device/ATMEL</Value>
+            <Value>../../../../../../../tools/CMSIS/CMSIS/Include</Value>
+            <Value>../../../../arduino</Value>
+            <Value>../../../../arduino/USB</Value>
+            <Value>../../../../../variants/arduino_zero</Value>
+            <Value>../../../../../libraries/SPI</Value>
+            <Value>../../../../../libraries/Wire</Value>
+          </ListValues>
+        </armgcc.compiler.directories.IncludePaths>
+        <armgcc.compiler.optimization.level>Optimize (-O1)</armgcc.compiler.optimization.level>
+        <armgcc.compiler.optimization.PrepareFunctionsForGarbageCollection>True</armgcc.compiler.optimization.PrepareFunctionsForGarbageCollection>
+        <armgcc.compiler.optimization.PrepareDataForGarbageCollection>True</armgcc.compiler.optimization.PrepareDataForGarbageCollection>
+        <armgcc.compiler.optimization.DebugLevel>Maximum (-g3)</armgcc.compiler.optimization.DebugLevel>
+        <armgcc.compiler.warnings.AllWarnings>True</armgcc.compiler.warnings.AllWarnings>
+        <armgcc.compiler.miscellaneous.OtherFlags>-std=c99</armgcc.compiler.miscellaneous.OtherFlags>
+        <armgcccpp.compiler.general.ChangeDefaultCharTypeUnsigned>True</armgcccpp.compiler.general.ChangeDefaultCharTypeUnsigned>
+        <armgcccpp.compiler.symbols.DefSymbols>
+          <ListValues>
+            <Value>DEBUG</Value>
+            <Value>USB_VID=0x2341</Value>
+            <Value>USB_PID=0x004d</Value>
+            <Value>USBCON</Value>
+          </ListValues>
+        </armgcccpp.compiler.symbols.DefSymbols>
+        <armgcccpp.compiler.directories.DefaultIncludePath>False</armgcccpp.compiler.directories.DefaultIncludePath>
+        <armgcccpp.compiler.directories.IncludePaths>
+          <ListValues>
+            <Value>../../../../../../../tools/CMSIS/Device/ATMEL</Value>
+            <Value>../../../../../../../tools/CMSIS/CMSIS/Include</Value>
+            <Value>../../../../arduino</Value>
+            <Value>../../../../arduino/USB</Value>
+            <Value>../../../../../variants/arduino_zero</Value>
+            <Value>../../../../../libraries/SPI</Value>
+            <Value>../../../../../libraries/Wire</Value>
+          </ListValues>
+        </armgcccpp.compiler.directories.IncludePaths>
+        <armgcccpp.compiler.optimization.level>Optimize (-O1)</armgcccpp.compiler.optimization.level>
+        <armgcccpp.compiler.optimization.PrepareFunctionsForGarbageCollection>True</armgcccpp.compiler.optimization.PrepareFunctionsForGarbageCollection>
+        <armgcccpp.compiler.optimization.PrepareDataForGarbageCollection>True</armgcccpp.compiler.optimization.PrepareDataForGarbageCollection>
+        <armgcccpp.compiler.optimization.DebugLevel>Maximum (-g3)</armgcccpp.compiler.optimization.DebugLevel>
+        <armgcccpp.compiler.warnings.AllWarnings>True</armgcccpp.compiler.warnings.AllWarnings>
+        <armgcccpp.compiler.miscellaneous.OtherFlags>-std=c++98</armgcccpp.compiler.miscellaneous.OtherFlags>
+        <armgcccpp.linker.general.UseNewlibNano>True</armgcccpp.linker.general.UseNewlibNano>
+        <armgcccpp.linker.libraries.Libraries>
+          <ListValues>
+            <Value>libm</Value>
+          </ListValues>
+        </armgcccpp.linker.libraries.Libraries>
+        <armgcccpp.linker.libraries.LibrarySearchPaths>
+          <ListValues>
+            <Value>../../../../../variants/arduino_zero/linker_scripts/gcc</Value>
+          </ListValues>
+        </armgcccpp.linker.libraries.LibrarySearchPaths>
+        <armgcccpp.linker.optimization.GarbageCollectUnusedSections>True</armgcccpp.linker.optimization.GarbageCollectUnusedSections>
+        <armgcccpp.linker.memorysettings.ExternalRAM />
+        <armgcccpp.linker.miscellaneous.LinkerFlags>--specs=nosys.specs  -Tflash_with_bootloader.ld</armgcccpp.linker.miscellaneous.LinkerFlags>
+        <armgcccpp.assembler.general.IncludePaths>
+          <ListValues>
+            <Value>../../../arduino</Value>
+          </ListValues>
+        </armgcccpp.assembler.general.IncludePaths>
+        <armgcccpp.assembler.debugging.DebugLevel>Default (-g)</armgcccpp.assembler.debugging.DebugLevel>
+        <armgcccpp.preprocessingassembler.general.DefaultIncludePath>False</armgcccpp.preprocessingassembler.general.DefaultIncludePath>
+        <armgcccpp.preprocessingassembler.general.IncludePaths>
+          <ListValues>
+            <Value>../../../arduino</Value>
+          </ListValues>
+        </armgcccpp.preprocessingassembler.general.IncludePaths>
+        <armgcccpp.preprocessingassembler.debugging.DebugLevel>Default (-Wa,-g)</armgcccpp.preprocessingassembler.debugging.DebugLevel>
+      </ArmGccCpp>
+    </ToolchainSettings>
+  </PropertyGroup>
+  <ItemGroup>
+    <Folder Include="core" />
+    <Folder Include="core\USB" />
+    <Folder Include="Wire" />
+    <Folder Include="SPI" />
+    <Folder Include="variant" />
+  </ItemGroup>
+  <ItemGroup>
+    <Compile Include="..\..\..\..\libraries\SPI\SPI.cpp">
+      <SubType>compile</SubType>
+      <Link>SPI\SPI.cpp</Link>
+    </Compile>
+    <Compile Include="..\..\..\..\libraries\SPI\SPI.h">
+      <SubType>compile</SubType>
+      <Link>SPI\SPI.h</Link>
+    </Compile>
+    <Compile Include="..\..\..\..\libraries\Wire\Wire.cpp">
+      <SubType>compile</SubType>
+      <Link>Wire\Wire.cpp</Link>
+    </Compile>
+    <Compile Include="..\..\..\..\libraries\Wire\Wire.h">
+      <SubType>compile</SubType>
+      <Link>Wire\Wire.h</Link>
+    </Compile>
+    <Compile Include="..\..\..\..\variants\arduino_zero\pins_arduino.h">
+      <SubType>compile</SubType>
+      <Link>variant\pins_arduino.h</Link>
+    </Compile>
+    <Compile Include="..\..\..\..\variants\arduino_zero\variant.cpp">
+      <SubType>compile</SubType>
+      <Link>variant\variant.cpp</Link>
+    </Compile>
+    <Compile Include="..\..\..\..\variants\arduino_zero\variant.h">
+      <SubType>compile</SubType>
+      <Link>variant\variant.h</Link>
+    </Compile>
+    <Compile Include="..\..\..\arduino\Arduino.h">
+      <SubType>compile</SubType>
+      <Link>core\Arduino.h</Link>
+    </Compile>
+    <Compile Include="..\..\..\arduino\binary.h">
+      <SubType>compile</SubType>
+      <Link>core\binary.h</Link>
+    </Compile>
+    <Compile Include="..\..\..\arduino\Client.h">
+      <SubType>compile</SubType>
+      <Link>core\Client.h</Link>
+    </Compile>
+    <Compile Include="..\..\..\arduino\delay.c">
+      <SubType>compile</SubType>
+      <Link>core\delay.c</Link>
+    </Compile>
+    <Compile Include="..\..\..\arduino\delay.h">
+      <SubType>compile</SubType>
+      <Link>core\delay.h</Link>
+    </Compile>
+    <Compile Include="..\..\..\arduino\HardwareSerial.h">
+      <SubType>compile</SubType>
+      <Link>core\HardwareSerial.h</Link>
+    </Compile>
+    <Compile Include="..\..\..\arduino\hooks.c">
+      <SubType>compile</SubType>
+      <Link>core\hooks.c</Link>
+    </Compile>
+    <Compile Include="..\..\..\arduino\IPAddress.cpp">
+      <SubType>compile</SubType>
+      <Link>core\IPAddress.cpp</Link>
+    </Compile>
+    <Compile Include="..\..\..\arduino\IPAddress.h">
+      <SubType>compile</SubType>
+      <Link>core\IPAddress.h</Link>
+    </Compile>
+    <Compile Include="..\..\..\arduino\itoa.c">
+      <SubType>compile</SubType>
+      <Link>core\itoa.c</Link>
+    </Compile>
+    <Compile Include="..\..\..\arduino\itoa.h">
+      <SubType>compile</SubType>
+      <Link>core\itoa.h</Link>
+    </Compile>
+    <Compile Include="..\..\..\arduino\main.cpp">
+      <SubType>compile</SubType>
+      <Link>core\main.cpp</Link>
+    </Compile>
+    <Compile Include="..\..\..\arduino\Print.cpp">
+      <SubType>compile</SubType>
+      <Link>core\Print.cpp</Link>
+    </Compile>
+    <Compile Include="..\..\..\arduino\Print.h">
+      <SubType>compile</SubType>
+      <Link>core\Print.h</Link>
+    </Compile>
+    <Compile Include="..\..\..\arduino\Printable.h">
+      <SubType>compile</SubType>
+      <Link>core\Printable.h</Link>
+    </Compile>
+    <Compile Include="..\..\..\arduino\Reset.cpp">
+      <SubType>compile</SubType>
+      <Link>core\Reset.cpp</Link>
+    </Compile>
+    <Compile Include="..\..\..\arduino\Reset.h">
+      <SubType>compile</SubType>
+      <Link>core\Reset.h</Link>
+    </Compile>
+    <Compile Include="..\..\..\arduino\RingBuffer.cpp">
+      <SubType>compile</SubType>
+      <Link>core\RingBuffer.cpp</Link>
+    </Compile>
+    <Compile Include="..\..\..\arduino\RingBuffer.h">
+      <SubType>compile</SubType>
+      <Link>core\RingBuffer.h</Link>
+    </Compile>
+    <Compile Include="..\..\..\arduino\SERCOM.cpp">
+      <SubType>compile</SubType>
+      <Link>core\SERCOM.cpp</Link>
+    </Compile>
+    <Compile Include="..\..\..\arduino\SERCOM.h">
+      <SubType>compile</SubType>
+      <Link>core\SERCOM.h</Link>
+    </Compile>
+    <Compile Include="..\..\..\arduino\Server.h">
+      <SubType>compile</SubType>
+      <Link>core\Server.h</Link>
+    </Compile>
+    <Compile Include="..\..\..\arduino\startup.c">
+      <SubType>compile</SubType>
+      <Link>core\startup.c</Link>
+    </Compile>
+    <Compile Include="..\..\..\arduino\Stream.cpp">
+      <SubType>compile</SubType>
+      <Link>core\Stream.cpp</Link>
+    </Compile>
+    <Compile Include="..\..\..\arduino\Stream.h">
+      <SubType>compile</SubType>
+      <Link>core\Stream.h</Link>
+    </Compile>
+    <Compile Include="..\..\..\arduino\Tone.h">
+      <SubType>compile</SubType>
+      <Link>core\Tone.h</Link>
+    </Compile>
+    <Compile Include="..\..\..\arduino\Uart.cpp">
+      <SubType>compile</SubType>
+      <Link>core\Uart.cpp</Link>
+    </Compile>
+    <Compile Include="..\..\..\arduino\Uart.h">
+      <SubType>compile</SubType>
+      <Link>core\Uart.h</Link>
+    </Compile>
+    <Compile Include="..\..\..\arduino\Udp.h">
+      <SubType>compile</SubType>
+      <Link>core\Udp.h</Link>
+    </Compile>
+    <Compile Include="..\..\..\arduino\USB\CDC.cpp">
+      <SubType>compile</SubType>
+      <Link>core\USB\CDC.cpp</Link>
+    </Compile>
+    <Compile Include="..\..\..\arduino\USB\HID.cpp">
+      <SubType>compile</SubType>
+      <Link>core\USB\HID.cpp</Link>
+    </Compile>
+    <Compile Include="..\..\..\arduino\USB\samd21_device.c">
+      <SubType>compile</SubType>
+      <Link>core\USB\samd21_device.c</Link>
+    </Compile>
+    <Compile Include="..\..\..\arduino\USB\samd21_device.h">
+      <SubType>compile</SubType>
+      <Link>core\USB\samd21_device.h</Link>
+    </Compile>
+    <Compile Include="..\..\..\arduino\USB\USBAPI.h">
+      <SubType>compile</SubType>
+      <Link>core\USB\USBAPI.h</Link>
+    </Compile>
+    <Compile Include="..\..\..\arduino\USB\USBCore.cpp">
+      <SubType>compile</SubType>
+      <Link>core\USB\USBCore.cpp</Link>
+    </Compile>
+    <Compile Include="..\..\..\arduino\USB\USBCore.h">
+      <SubType>compile</SubType>
+      <Link>core\USB\USBCore.h</Link>
+    </Compile>
+    <Compile Include="..\..\..\arduino\USB\USBDesc.h">
+      <SubType>compile</SubType>
+      <Link>core\USB\USBDesc.h</Link>
+    </Compile>
+    <Compile Include="..\..\..\arduino\USB\USB_device.h">
+      <SubType>compile</SubType>
+      <Link>core\USB\USB_device.h</Link>
+    </Compile>
+    <Compile Include="..\..\..\arduino\USB\USB_host.h">
+      <SubType>compile</SubType>
+      <Link>core\USB\USB_host.h</Link>
+    </Compile>
+    <Compile Include="..\..\..\arduino\USB\USB_interrupt.c">
+      <SubType>compile</SubType>
+      <Link>core\USB\USB_interrupt.c</Link>
+    </Compile>
+    <Compile Include="..\..\..\arduino\WCharacter.h">
+      <SubType>compile</SubType>
+      <Link>core\WCharacter.h</Link>
+    </Compile>
+    <Compile Include="..\..\..\arduino\WInterrupts.c">
+      <SubType>compile</SubType>
+      <Link>core\WInterrupts.c</Link>
+    </Compile>
+    <Compile Include="..\..\..\arduino\WInterrupts.h">
+      <SubType>compile</SubType>
+      <Link>core\WInterrupts.h</Link>
+    </Compile>
+    <Compile Include="..\..\..\arduino\wiring.c">
+      <SubType>compile</SubType>
+      <Link>core\wiring.c</Link>
+    </Compile>
+    <Compile Include="..\..\..\arduino\wiring.h">
+      <SubType>compile</SubType>
+      <Link>core\wiring.h</Link>
+    </Compile>
+    <Compile Include="..\..\..\arduino\wiring_analog.c">
+      <SubType>compile</SubType>
+      <Link>core\wiring_analog.c</Link>
+    </Compile>
+    <Compile Include="..\..\..\arduino\wiring_analog.h">
+      <SubType>compile</SubType>
+      <Link>core\wiring_analog.h</Link>
+    </Compile>
+    <Compile Include="..\..\..\arduino\wiring_constants.h">
+      <SubType>compile</SubType>
+      <Link>core\wiring_constants.h</Link>
+    </Compile>
+    <Compile Include="..\..\..\arduino\wiring_digital.c">
+      <SubType>compile</SubType>
+      <Link>core\wiring_digital.c</Link>
+    </Compile>
+    <Compile Include="..\..\..\arduino\wiring_digital.h">
+      <SubType>compile</SubType>
+      <Link>core\wiring_digital.h</Link>
+    </Compile>
+    <Compile Include="..\..\..\arduino\wiring_private.h">
+      <SubType>compile</SubType>
+      <Link>core\wiring_private.h</Link>
+    </Compile>
+    <Compile Include="..\..\..\arduino\wiring_pulse.h">
+      <SubType>compile</SubType>
+      <Link>core\wiring_pulse.h</Link>
+    </Compile>
+    <Compile Include="..\..\..\arduino\wiring_shift.c">
+      <SubType>compile</SubType>
+      <Link>core\wiring_shift.c</Link>
+    </Compile>
+    <Compile Include="..\..\..\arduino\wiring_shift.h">
+      <SubType>compile</SubType>
+      <Link>core\wiring_shift.h</Link>
+    </Compile>
+    <Compile Include="..\..\..\arduino\WMath.cpp">
+      <SubType>compile</SubType>
+      <Link>core\WMath.cpp</Link>
+    </Compile>
+    <Compile Include="..\..\..\arduino\WMath.h">
+      <SubType>compile</SubType>
+      <Link>core\WMath.h</Link>
+    </Compile>
+    <Compile Include="..\..\..\arduino\WString.cpp">
+      <SubType>compile</SubType>
+      <Link>core\WString.cpp</Link>
+    </Compile>
+    <Compile Include="..\..\..\arduino\WString.h">
+      <SubType>compile</SubType>
+      <Link>core\WString.h</Link>
+    </Compile>
+    <Compile Include="..\..\..\arduino\WVariant.h">
+      <SubType>compile</SubType>
+      <Link>core\WVariant.h</Link>
+    </Compile>
+    <Compile Include="..\test_usb_device.cpp">
+      <SubType>compile</SubType>
+      <Link>test_usb_device.cpp</Link>
+    </Compile>
+  </ItemGroup>
+  <Import Project="$(AVRSTUDIO_EXE_PATH)\\Vs\\Compiler.targets" />
 </Project>