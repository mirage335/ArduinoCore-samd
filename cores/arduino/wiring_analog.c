/*
  Copyright (c) 2014 Arduino.  All right reserved.

  This library is free software; you can redistribute it and/or
  modify it under the terms of the GNU Lesser General Public
  License as published by the Free Software Foundation; either
  version 2.1 of the License, or (at your option) any later version.

  This library is distributed in the hope that it will be useful,
  but WITHOUT ANY WARRANTY; without even the implied warranty of
  MERCHANTABILITY or FITNESS FOR A PARTICULAR PURPOSE.
  See the GNU Lesser General Public License for more details.

  You should have received a copy of the GNU Lesser General Public
  License along with this library; if not, write to the Free Software
  Foundation, Inc., 51 Franklin St, Fifth Floor, Boston, MA  02110-1301  USA
*/

#include "wiring_analog.h"
#include "wiring_digital.h"
#include "variant.h"

#ifdef __cplusplus
extern "C" {
#endif

static int _readResolution = 10;
static int _ADCResolution = 10;
static int _writeResolution = 8;

// Wait for synchronization of registers between the clock domains
static __inline__ void syncADC() __attribute__((always_inline, unused));
static void syncADC() {
  while (ADC->STATUS.bit.SYNCBUSY == 1)
    ;
}

// Wait for synchronization of registers between the clock domains
static __inline__ void syncDAC() __attribute__((always_inline, unused));
static void syncDAC() {
  while (DAC->STATUS.bit.SYNCBUSY == 1)
    ;
}

void analogReadResolution( int res )
{
  _readResolution = res ;
  syncADC();
  if (res > 10)
  {
    ADC->CTRLB.bit.RESSEL = ADC_CTRLB_RESSEL_12BIT_Val;
    _ADCResolution = 12;
  }
  else if (res > 8)
  {
    ADC->CTRLB.bit.RESSEL = ADC_CTRLB_RESSEL_10BIT_Val;
    _ADCResolution = 10;
  }
  else
  {
    ADC->CTRLB.bit.RESSEL = ADC_CTRLB_RESSEL_8BIT_Val;
    _ADCResolution = 8;
  }
}

void analogWriteResolution( int res )
{
  _writeResolution = res ;
}

static inline uint32_t mapResolution( uint32_t value, uint32_t from, uint32_t to )
{
  if ( from == to )
  {
    return value ;
  }

  if ( from > to )
  {
    return value >> (from-to) ;
  }
  else
  {
    return value << (to-from) ;
  }
}

/*
 * Internal Reference is at 1.0v
 * External Reference should be between 1v and VDDANA-0.6v=2.7v
 *
 * Warning : On Arduino Zero board the input/output voltage for SAMD21G18 is 3.3 volts maximum
 */
void analogReference( eAnalogReference ulMode )
{
  syncADC();
  switch ( ulMode )
  {
    case AR_INTERNAL:
    case AR_INTERNAL2V23:
      ADC->INPUTCTRL.bit.GAIN = ADC_INPUTCTRL_GAIN_1X_Val;      // Gain Factor Selection
      ADC->REFCTRL.bit.REFSEL = ADC_REFCTRL_REFSEL_INTVCC0_Val; // 1/1.48 VDDANA = 1/1.48* 3V3 = 2.2297
      break;

    case AR_EXTERNAL:
      ADC->INPUTCTRL.bit.GAIN = ADC_INPUTCTRL_GAIN_1X_Val;      // Gain Factor Selection
      ADC->REFCTRL.bit.REFSEL = ADC_REFCTRL_REFSEL_AREFA_Val;
      break;

    case AR_INTERNAL1V0:
      ADC->INPUTCTRL.bit.GAIN = ADC_INPUTCTRL_GAIN_1X_Val;      // Gain Factor Selection
      ADC->REFCTRL.bit.REFSEL = ADC_REFCTRL_REFSEL_INT1V_Val;   // 1.0V voltage reference
      break;

    case AR_INTERNAL1V65:
      ADC->INPUTCTRL.bit.GAIN = ADC_INPUTCTRL_GAIN_1X_Val;      // Gain Factor Selection
      ADC->REFCTRL.bit.REFSEL = ADC_REFCTRL_REFSEL_INTVCC1_Val; // 1/2 VDDANA = 0.5* 3V3 = 1.65V
      break;

    case AR_DEFAULT:
    default:
      ADC->INPUTCTRL.bit.GAIN = ADC_INPUTCTRL_GAIN_DIV2_Val;
      ADC->REFCTRL.bit.REFSEL = ADC_REFCTRL_REFSEL_INTVCC1_Val; // 1/2 VDDANA = 0.5* 3V3 = 1.65V
      break;
  }
}

uint32_t analogRead( uint32_t ulPin )
{
  uint32_t valueRead = 0;

  if ( ulPin < A0 )
  {
    ulPin += A0 ;
  }

  pinPeripheral(ulPin, g_APinDescription[ulPin].ulPinType);

  if (ulPin == A0) // Disable DAC, if analogWrite(A0,dval) used previously the DAC is enabled
  {
    syncDAC();
    DAC->CTRLA.bit.ENABLE = 0x00; // Disable DAC
    //DAC->CTRLB.bit.EOEN = 0x00; // The DAC output is turned off.
    syncDAC();
  }

  pinPeripheral(ulPin, g_APinDescription[ulPin].ulPinType);

  syncADC();
  ADC->INPUTCTRL.bit.MUXPOS = g_APinDescription[ulPin].ulADCChannelNumber; // Selection for the positive ADC input

  // Control A
  /*
   * Bit 1 ENABLE: Enable
   *   0: The ADC is disabled.
   *   1: The ADC is enabled.
   * Due to synchronization, there is a delay from writing CTRLA.ENABLE until the peripheral is enabled/disabled. The
   * value written to CTRL.ENABLE will read back immediately and the Synchronization Busy bit in the Status register
   * (STATUS.SYNCBUSY) will be set. STATUS.SYNCBUSY will be cleared when the operation is complete.
   *
   * Before enabling the ADC, the asynchronous clock source must be selected and enabled, and the ADC reference must be
   * configured. The first conversion after the reference is changed must not be used.
   */
  syncADC();
  ADC->CTRLA.bit.ENABLE = 0x01;             // Enable ADC

  // Start conversion
  syncADC();
  ADC->SWTRIG.bit.START = 1;

  // Clear the Data Ready flag
  ADC->INTFLAG.bit.RESRDY = 1;

  // Start conversion again, since The first conversion after the reference is changed must not be used.
  syncADC();
  ADC->SWTRIG.bit.START = 1;

  // Store the value
  while ( ADC->INTFLAG.bit.RESRDY == 0 );   // Waiting for conversion to complete
  valueRead = ADC->RESULT.reg;

  syncADC();
  ADC->CTRLA.bit.ENABLE = 0x00;             // Disable ADC
  syncADC();

  return mapResolution(valueRead, _ADCResolution, _readResolution);
}


// Right now, PWM output only works on the pins with
// hardware support.  These are defined in the appropriate
// pins_*.c file.  For the rest of the pins, we default
// to digital output.
void analogWrite( uint32_t ulPin, uint32_t ulValue )
{
  uint32_t attr = g_APinDescription[ulPin].ulPinAttribute ;

  if ( (attr & PIN_ATTR_ANALOG) == PIN_ATTR_ANALOG )
  {
    if ( ulPin != PIN_A0 )  // Only 1 DAC on A0 (PA02)
    {
      return;
    }

    ulValue = mapResolution(ulValue, _writeResolution, 10);

    syncDAC();
    DAC->DATA.reg = ulValue & 0x3FF;  // DAC on 10 bits.
    syncDAC();
    DAC->CTRLA.bit.ENABLE = 0x01;     // Enable DAC
    syncDAC();
    return ;
  }

  if ( (attr & PIN_ATTR_PWM) == PIN_ATTR_PWM )
  {
    if ( (g_APinDescription[ulPin].ulPinType == PIO_TIMER) || g_APinDescription[ulPin].ulPinType == PIO_TIMER_ALT )
    {
      pinPeripheral( ulPin, g_APinDescription[ulPin].ulPinType ) ;
    }

    Tc*  TCx  = 0 ;
    Tcc* TCCx = 0 ;
    uint8_t Channelx = GetTCChannelNumber( g_APinDescription[ulPin].ulPWMChannel ) ;
    if ( GetTCNumber( g_APinDescription[ulPin].ulPWMChannel ) >= TCC_INST_NUM )
    {
      TCx = (Tc*) GetTC( g_APinDescription[ulPin].ulPWMChannel ) ;
    }
    else
    {
      TCCx = (Tcc*) GetTC( g_APinDescription[ulPin].ulPWMChannel ) ;
    }

    // Enable clocks according to TCCx instance to use
    switch ( GetTCNumber( g_APinDescription[ulPin].ulPWMChannel ) )
    {
      case 0: // TCC0
      case 1: // TCC1
        // Enable GCLK for TCC0 and TCC1 (timer counter input clock)
        GCLK->CLKCTRL.reg = (uint16_t) (GCLK_CLKCTRL_CLKEN | GCLK_CLKCTRL_GEN_GCLK0 | GCLK_CLKCTRL_ID( GCM_TCC0_TCC1 )) ;

        while ( GCLK->STATUS.bit.SYNCBUSY == 1 ) ;
      break ;

      case 2: // TCC2
      case 3: // TC3
        // Enable GCLK for TCC2 and TC3 (timer counter input clock)
        GCLK->CLKCTRL.reg = (uint16_t) (GCLK_CLKCTRL_CLKEN | GCLK_CLKCTRL_GEN_GCLK0 | GCLK_CLKCTRL_ID( GCM_TCC2_TC3 )) ;
      break ;

      case 4: // TC4
      case 5: // TC5
        // Enable GCLK for TC4 and TC5 (timer counter input clock)
        GCLK->CLKCTRL.reg = (uint16_t) (GCLK_CLKCTRL_CLKEN | GCLK_CLKCTRL_GEN_GCLK0 | GCLK_CLKCTRL_ID( GCM_TC4_TC5 ));
      break ;

      case 6: // TC6 (not available on Zero)
      case 7: // TC7 (not available on Zero)
        // Enable GCLK for TC6 and TC7 (timer counter input clock)
        GCLK->CLKCTRL.reg = (uint16_t) (GCLK_CLKCTRL_CLKEN | GCLK_CLKCTRL_GEN_GCLK0 | GCLK_CLKCTRL_ID( GCM_TC6_TC7 ));
      break ;
    }

    ulValue = mapResolution(ulValue, _writeResolution, 8);

    // Set PORT
    if ( TCx )
    {
      // -- Configure TC
<<<<<<< HEAD

      // DISABLE TCx
      TCx->COUNT8.CTRLA.reg &=~(TC_CTRLA_ENABLE);
=======
      // Disable TCx
      TCx->COUNT8.CTRLA.reg &= ~TC_CTRLA_ENABLE;
>>>>>>> 7c845895
      // Set Timer counter Mode to 8 bits
      TCx->COUNT8.CTRLA.reg |= TC_CTRLA_MODE_COUNT8;
      // Set TCx as normal PWM
      TCx->COUNT8.CTRLA.reg |= TC_CTRLA_WAVEGEN_NPWM;
      // Set TCx in waveform mode Normal PWM
      TCx->COUNT8.CC[Channelx].reg = (uint8_t) ulValue;
      // Set PER to maximum counter value (resolution : 0xFF)
      TCx->COUNT8.PER.reg = 0xFF;
      // Enable TCx
      TCx->COUNT8.CTRLA.reg |= TC_CTRLA_ENABLE;
    }
    else
    {
      // -- Configure TCC
      // Disable TCCx
      TCCx->CTRLA.reg &= ~TCC_CTRLA_ENABLE;
      // Set TCx as normal PWM
      TCCx->WAVE.reg |= TCC_WAVE_WAVEGEN_NPWM;
      // Set TCx in waveform mode Normal PWM
      TCCx->CC[Channelx].reg = (uint32_t)ulValue;
      // Set PER to maximum counter value (resolution : 0xFF)
      TCCx->PER.reg = 0xFF;
      // Enable TCCx
      TCCx->CTRLA.reg |= TCC_CTRLA_ENABLE ;
    }

    return ;
  }

  // -- Defaults to digital write
  pinMode( ulPin, OUTPUT ) ;
  ulValue = mapResolution(ulValue, _writeResolution, 8);
  if ( ulValue < 128 )
  {
    digitalWrite( ulPin, LOW ) ;
  }
  else
  {
    digitalWrite( ulPin, HIGH ) ;
  }
}

#ifdef __cplusplus
}
#endif<|MERGE_RESOLUTION|>--- conflicted
+++ resolved
@@ -267,14 +267,9 @@
     if ( TCx )
     {
       // -- Configure TC
-<<<<<<< HEAD
-
-      // DISABLE TCx
-      TCx->COUNT8.CTRLA.reg &=~(TC_CTRLA_ENABLE);
-=======
+
       // Disable TCx
       TCx->COUNT8.CTRLA.reg &= ~TC_CTRLA_ENABLE;
->>>>>>> 7c845895
       // Set Timer counter Mode to 8 bits
       TCx->COUNT8.CTRLA.reg |= TC_CTRLA_MODE_COUNT8;
       // Set TCx as normal PWM
