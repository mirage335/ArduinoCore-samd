/*
  Copyright (c) 2014 Arduino.  All right reserved.

  This library is free software; you can redistribute it and/or
  modify it under the terms of the GNU Lesser General Public
  License as published by the Free Software Foundation; either
  version 2.1 of the License, or (at your option) any later version.

  This library is distributed in the hope that it will be useful,
  but WITHOUT ANY WARRANTY; without even the implied warranty of
  MERCHANTABILITY or FITNESS FOR A PARTICULAR PURPOSE.
  See the GNU Lesser General Public License for more details.

  You should have received a copy of the GNU Lesser General Public
  License along with this library; if not, write to the Free Software
  Foundation, Inc., 51 Franklin St, Fifth Floor, Boston, MA  02110-1301  USA
*/

#ifndef _VARIANT_ARDUINO_ZERO_
#define _VARIANT_ARDUINO_ZERO_

/*----------------------------------------------------------------------------
 *        Definitions
 *----------------------------------------------------------------------------*/

/** Frequency of the board main oscillator */
#define VARIANT_MAINOSC		(32768ul)

/** Master clock frequency */
#define VARIANT_MCK			  (48000000ul)

/*----------------------------------------------------------------------------
 *        Headers
 *----------------------------------------------------------------------------*/

#include "WVariant.h"

#ifdef __cplusplus
#include "SERCOM.h"
#include "Uart.h"
#endif // __cplusplus

#ifdef __cplusplus
extern "C"
{
#endif // __cplusplus

/*----------------------------------------------------------------------------
 *        Pins
 *----------------------------------------------------------------------------*/

// Number of pins defined in PinDescription array
#define PINS_COUNT           (34u)
#define NUM_DIGITAL_PINS     (14u)
#define NUM_ANALOG_INPUTS    (6u)
#define NUM_ANALOG_OUTPUTS   (1u)

#define digitalPinToPort(P)        ( &(PORT->Group[g_APinDescription[P].ulPort]) )
#define digitalPinToBitMask(P)     ( 1 << g_APinDescription[P].ulPin )
#define digitalPinToTimer(P)       ( )
//#define analogInPinToBit(P)        ( )
#define portOutputRegister(port)   ( &(port->OUT.reg) )
#define portInputRegister(port)    ( &(port->IN.reg) )
#define portModeRegister(port)     ( &(port->DIR.reg) )
#define digitalPinHasPWM(P)        ( g_APinDescription[P].ulPWMChannel != NOT_ON_PWM || g_APinDescription[P].ulTCChannel != NOT_ON_TIMER )

// Interrupts
#define digitalPinToInterrupt(P)   ( g_APinDescription[P].ulExtInt )

// LEDs
#define PIN_LED_13           (13u)
#define PIN_LED_RXL          (25u)
#define PIN_LED_TXL          (26u)
#define PIN_LED              PIN_LED_13
#define PIN_LED2             PIN_LED_RXL
#define PIN_LED3             PIN_LED_TXL
#define LED_BUILTIN          PIN_LED_13

/*
 * Analog pins
 */
#define PIN_A0               (14ul)
#define PIN_A1               (15ul)
#define PIN_A2               (16ul)
#define PIN_A3               (17ul)
#define PIN_A4               (18ul)
#define PIN_A5               (19ul)

static const uint8_t A0  = PIN_A0 ;
static const uint8_t A1  = PIN_A1 ;
static const uint8_t A2  = PIN_A2 ;
static const uint8_t A3  = PIN_A3 ;
static const uint8_t A4  = PIN_A4 ;
static const uint8_t A5  = PIN_A5 ;
#define ADC_RESOLUTION		12

/*
 * Serial interfaces
 */
// Serial (EDBG)
#define PIN_SERIAL_RX (31ul)
#define PIN_SERIAL_TX (30ul)

// Serial1
#define PIN_SERIAL1_RX (0ul)
#define PIN_SERIAL1_TX (1ul)

/*
 * SPI Interfaces
 */
#define SPI_INTERFACES_COUNT 1

#define PIN_SPI_MISO         (22u)
#define PIN_SPI_MOSI         (23u)
#define PIN_SPI_SCK          (24u)

static const uint8_t SS	  = PIN_A2 ;	// SERCOM4 last PAD is present on A2 but HW SS isn't used. Set here only for reference.
static const uint8_t MOSI = PIN_SPI_MOSI ;
static const uint8_t MISO = PIN_SPI_MISO ;
static const uint8_t SCK  = PIN_SPI_SCK ;

/*
 * Wire Interfaces
 */
#define WIRE_INTERFACES_COUNT 1

#define PIN_WIRE_SDA         (20u)
#define PIN_WIRE_SCL         (21u)
/*
#define WIRE_INTERFACE       SERCOM3
#define WIRE_INTERFACE_ID
#define WIRE_ISR_HANDLER     SERCOM3_Handler
#define WIRE_ISR_ID          SERCOM3_IRQn
*/

/*
 * DAC
 */
/*
#define DACC_INTERFACE		   DACC
#define DACC_INTERFACE_ID
#define DACC_RESOLUTION		   12
#define DACC_ISR_HANDLER     DACC_Handler
#define DACC_ISR_ID          DACC_IRQn
*/

/*
 * PWM
 */
/*
#define PWM_INTERFACE		PWM
#define PWM_INTERFACE_ID	ID_PWM
#define PWM_FREQUENCY		1000
#define PWM_MAX_DUTY_CYCLE	255
#define PWM_MIN_DUTY_CYCLE	0
#define PWM_RESOLUTION		8
*/

/*
 * TC
 */
/*
#define TC_INTERFACE        TC0
#define TC_INTERFACE_ID     ID_TC0
#define TC_FREQUENCY        1000
#define TC_MAX_DUTY_CYCLE   255
#define TC_MIN_DUTY_CYCLE   0
#define TC_RESOLUTION		8
*/

#ifdef __cplusplus
}
#endif

/*----------------------------------------------------------------------------
 *        Arduino objects - C++ only
 *----------------------------------------------------------------------------*/

#ifdef __cplusplus

/*	=========================
 *	===== SERCOM DEFINITION
 *	=========================
*/
extern SERCOM sercom0;
extern SERCOM sercom1;
extern SERCOM sercom2;
extern SERCOM sercom3;
extern SERCOM sercom4;
extern SERCOM sercom5;

extern Uart Serial;
extern Uart Serial1;

#endif

// These serial port names are intended to allow libraries and architecture-neutral
// sketches to automatically default to the correct port name for a particular type
// of use.  For example, a GPS module would normally connect to SERIAL_PORT_HARDWARE_OPEN,
// the first hardware serial port whose RX/TX pins are not dedicated to another use.
//
// SERIAL_PORT_MONITOR        Port which normally prints to the Arduino Serial Monitor
//
// SERIAL_PORT_USBVIRTUAL     Port which is USB virtual serial
//
// SERIAL_PORT_LINUXBRIDGE    Port which connects to a Linux system via Bridge library
//
// SERIAL_PORT_HARDWARE       Hardware serial port, physical RX & TX pins.
//
// SERIAL_PORT_HARDWARE_OPEN  Hardware serial ports which are open for use.  Their RX & TX
//                            pins are NOT connected to anything by default.
<<<<<<< HEAD
#define SERIAL_PORT_MONITOR         Serial5
=======
>>>>>>> f1a8c8b1
#define SERIAL_PORT_USBVIRTUAL      SerialUSB
#define SERIAL_PORT_HARDWARE        Serial
#define SERIAL_PORT_HARDWARE1       Serial1
#define SERIAL_PORT_MONITOR         SERIAL_PORT_HARDWARE
#define SERIAL_PORT_HARDWARE_OPEN   SERIAL_PORT_HARDWARE1

#endif /* _VARIANT_ARDUINO_ZERO_ */
<|MERGE_RESOLUTION|>--- conflicted
+++ resolved
@@ -209,10 +209,6 @@
 //
 // SERIAL_PORT_HARDWARE_OPEN  Hardware serial ports which are open for use.  Their RX & TX
 //                            pins are NOT connected to anything by default.
-<<<<<<< HEAD
-#define SERIAL_PORT_MONITOR         Serial5
-=======
->>>>>>> f1a8c8b1
 #define SERIAL_PORT_USBVIRTUAL      SerialUSB
 #define SERIAL_PORT_HARDWARE        Serial
 #define SERIAL_PORT_HARDWARE1       Serial1
