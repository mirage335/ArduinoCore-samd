/*
  Copyright (c) 2014 Arduino.  All right reserved.

  This library is free software; you can redistribute it and/or
  modify it under the terms of the GNU Lesser General Public
  License as published by the Free Software Foundation; either
  version 2.1 of the License, or (at your option) any later version.

  This library is distributed in the hope that it will be useful,
  but WITHOUT ANY WARRANTY; without even the implied warranty of
  MERCHANTABILITY or FITNESS FOR A PARTICULAR PURPOSE.
  See the GNU Lesser General Public License for more details.

  You should have received a copy of the GNU Lesser General Public
  License along with this library; if not, write to the Free Software
  Foundation, Inc., 51 Franklin St, Fifth Floor, Boston, MA  02110-1301  USA
*/

/*
 *
 * + Pin number +  ZERO Board pin  |  PIN   | Label/Name      | Comments (* is for default peripheral in use)
 * +------------+------------------+--------+-----------------+------------------------------
 * |            | Digital Low      |        |                 |
 * +------------+------------------+--------+-----------------+------------------------------
 * | 0          | 0 -> RX          |  PA10  |                 | EIC/EXTINT[10] ADC/AIN[18] PTC/X[2] *SERCOM0/PAD[2] TCC1/WO[0] TCC0/WO[2]
 * | 1          | 1 <- TX          |  PA11  |                 | EIC/EXTINT[11] ADC/AIN[19] PTC/X[3] *SERCOM0/PAD[3] SERCOM2/PAD[3] TCC1/WO[1] TCC0/WO[3]
 * | 2          | ~2               |  PA08  |                 | EIC/NMI ADC/AIN[16] PTC/X[0] SERCOM0/PAD[0] SERCOM2/PAD[0] *TCC0/WO[0] TCC1/WO[2]
 * | 3          | ~3               |  PA09  |                 | EIC/EXTINT[9] ADC/AIN[17] PTC/X[1] SERCOM0/PAD[1] SERCOM2/PAD[1] *TCC0/WO[1] TCC1/WO[3]
 * | 4          | ~4               |  PA14  |                 | EIC/EXTINT[14] SERCOM2/PAD[2] SERCOM4/PAD[2] TC3/WO[0] *TCC0/WO[4]
 * | 5          | ~5               |  PA15  |                 | EIC/EXTINT[15] SERCOM2/PAD[3] SERCOM4/PAD[3] TC3/WO[1] *TCC0/WO[5]
 * | 6          | ~6               |  PA20  |                 | EIC/EXTINT[4] PTC/X[8] SERCOM5/PAD[2] SERCOM3/PAD[2] TC7/WO[0] *TCC0/WO[6]
 * | 7          | ~7               |  PA21  |                 | EIC/EXTINT[5] PTC/X[9] SERCOM5/PAD[3] SERCOM3/PAD[3] TC7/WO[1] *TCC0/WO[7]
 * +------------+------------------+--------+-----------------+------------------------------
 * |            | Digital High     |        |                 |
 * +------------+------------------+--------+-----------------+------------------------------
 * | 8          | ~8               |  PA06  |                 | EIC/EXTINT[6] PTC/Y[4] ADC/AIN[6] AC/AIN[2] SERCOM0/PAD[2] *TCC1/WO[0]
 * | 9          | ~9               |  PA07  |                 | EIC/EXTINT[7] PTC/Y[5] DC/AIN[7] AC/AIN[3] SERCOM0/PAD[3] *TCC1/WO[1]
 * | 10         | ~10              |  PA18  |                 | EIC/EXTINT[2] PTC/X[6] SERCOM1/PAD[2] SERCOM3/PAD[2] *TC3/WO[0] TCC0/WO[2]
 * | 11         | ~11              |  PA16  |                 | EIC/EXTINT[0] PTC/X[4] SERCOM1/PAD[0] SERCOM3/PAD[0] *TCC2/WO[0] TCC0/WO[6]
 * | 12         | ~12              |  PA19  |                 | EIC/EXTINT[3] PTC/X[7] SERCOM1/PAD[3] SERCOM3/PAD[3] *TC3/WO[1] TCC0/WO[3]
 * | 13         | ~13              |  PA17  | LED             | EIC/EXTINT[1] PTC/X[5] SERCOM1/PAD[1] SERCOM3/PAD[1] *TCC2/WO[1] TCC0/WO[7]
 * | 14         | GND              |        |                 |
 * | 15         | AREF             |  PA03  |                 | *DAC/VREFP PTC/Y[1]
 * | 16         | SDA              |  PA22  |                 | EIC/EXTINT[6] PTC/X[10] *SERCOM3/PAD[0] SERCOM5/PAD[0] TC4/WO[0] TCC0/WO[4]
 * | 17         | SCL              |  PA23  |                 | EIC/EXTINT[7] PTC/X[11] *SERCOM3/PAD[1] SERCOM5/PAD[1] TC4/WO[1] TCC0/WO[5]
 * +------------+------------------+--------+-----------------+------------------------------
 * |            |SPI (Legacy ICSP) |        |                 |
 * +------------+------------------+--------+-----------------+------------------------------
 * | 18         | 1                |  PA12  | MISO            | EIC/EXTINT[12] SERCOM2/PAD[0] *SERCOM4/PAD[0] TCC2/WO[0] TCC0/WO[6]
 * | 19         | 2                |        | 5V0             |
 * | 20         | 3                |  PB11  | SCK             | EIC/EXTINT[11]                *SERCOM4/PAD[3] TC5/WO[1] TCC0/WO[5]
 * | 21         | 4                |  PB10  | MOSI            | EIC/EXTINT[10]                *SERCOM4/PAD[2] TC5/WO[0] TCC0/WO[4]
 * | 22         | 5                |        | RESET           |
 * | 23         | 6                |        | GND             |
 * +------------+------------------+--------+-----------------+------------------------------
 * |            | Analog Connector |        |                 |
 * +------------+------------------+--------+-----------------+------------------------------
 * | 24         | A0               |  PA02  |                 | EIC/EXTINT[2] PTC/Y[0] *DAC/VOUT
 * | 25         | A1               |  PB08  |                 | EIC/EXTINT[8] *ADC/AIN[2] PTC/Y[14] SERCOM4/PAD[0] TC4/WO[0]
 * | 26         | A2               |  PB09  |                 | EIC/EXTINT[9] *ADC/AIN[3] PTC/Y[15] SERCOM4/PAD[1] TC4/WO[1]
 * | 27         | A3               |  PA04  |                 | EIC/EXTINT[4] *ADC/AIN[4] AC/AIN[0] PTC/Y[2] SERCOM0/PAD[0] TCC0/WO[0]
 * | 28         | A4               |  PA05  |                 | EIC/EXTINT[5] *ADC/AIN[5] AC/AIN[1] PTC/Y[5] SERCOM0/PAD[1] TCC0/WO[1]
 * | 29         | A5               |  PB02  |                 | EIC/EXTINT[2] *ADC/AIN[10] PTC/Y[8] SERCOM5/PAD[0] TC6/WO[0]
 * +------------+------------------+--------+-----------------+------------------------------
 * |            | LEDs             |        |                 |
 * +------------+------------------+--------+-----------------+------------------------------
 * | 30         |                  |  PB03  | RX              |
 * | 31         |                  |  PA27  | TX              |
 * +------------+------------------+--------+-----------------+------------------------------
 * |            | USB              |        |                 |
 * +------------+------------------+--------+-----------------+------------------------------
 * | 32         |                  |  PA28  | USB HOST ENABLE |
 * | 33         |                  |  PA24  | USB_NEGATIVE    | USB/DM
 * | 34         |                  |  PA25  | USB_POSITIVE    | USB/DP
 * +------------+------------------+--------+-----------------+------------------------------
 * |            | EDBG             |        |                 |
 * +------------+------------------+--------+-----------------+------------------------------
 * | 35         |                  |  PB22  | EDBG_UART TX    | SERCOM5/PAD[2]
 * | 36         |                  |  PB23  | EDBG_UART RX    | SERCOM5/PAD[3]
 * +------------+------------------+--------+-----------------+------------------------------
 * | 37         |                  |  PA22  | EDBG_SDA        | SERCOM3/PAD[0]
 * | 38         |                  |  PA23  | EDBG_SCL        | SERCOM3/PAD[1]
 * +------------+------------------+--------+-----------------+------------------------------
 * | 39         |                  |  PA19  | EDBG_MISO       | SERCOM1/PAD[3]
 * | 40         |                  |  PA16  | EDBG_MOSI       | SERCOM1/PAD[0]
 * | 41         |                  |  PA18  | EDBG_SS         | SERCOM1/PAD[2]
 * | 42         |                  |  PA17  | EDBG_SCK        | SERCOM1/PAD[1]
 * +------------+------------------+--------+-----------------+------------------------------
 * | 43         |                  |  PA13  | EDBG_GPIO0      | EIC/EXTINT[13] *TCC2/WO[1] TCC0/WO[7]
 * | 44         |                  |  PA21  | EDBG_GPIO1      | Pin 7
 * | 45         |                  |  PA06  | EDBG_GPIO2      | Pin 8
 * | 46         |                  |  PA07  | EDBG_GPIO3      | Pin 9
 * +------------+------------------+--------+-----------------+------------------------------
 * |            |32.768KHz Crystal |        |                 |
 * +------------+------------------+--------+-----------------+------------------------------
 * |            |                  |  PA00  | XIN32           | EXTINT[0] SERCOM1/PAD[0] TCC2/WO[0]
 * |            |                  |  PA01  | XOUT32          | EXTINT[1] SERCOM1/PAD[1] TCC2/WO[1]
 * +------------+------------------+--------+-----------------+------------------------------
 */

#include "variant.h"

/*
 * Pins descriptions
 */
const PinDescription g_APinDescription[]=
{
  // 0 .. 19 - Digital pins
  // ----------------------
  // 0/1 - SERCOM/UART (Serial1)
  { PORTA, 10, PIO_SERCOM, (PIN_ATTR_DIGITAL|PIN_ATTR_PWM|PIN_ATTR_TIMER), No_ADC_Channel, NOT_ON_PWM, NOT_ON_TIMER, EXTERNAL_INT_10 }, // RX: SERCOM0/PAD[2]
  { PORTA, 11, PIO_SERCOM, (PIN_ATTR_DIGITAL|PIN_ATTR_PWM|PIN_ATTR_TIMER), No_ADC_Channel, NOT_ON_PWM, NOT_ON_TIMER, EXTERNAL_INT_11 }, // TX: SERCOM0/PAD[3]

  // 2..12
  { PORTA,  8, PIO_TIMER, (PIN_ATTR_DIGITAL|PIN_ATTR_PWM|PIN_ATTR_TIMER), No_ADC_Channel, PWM0_CH0, TCC0_CH0, EXTERNAL_INT_NMI }, // TCC0/WO[0]
  { PORTA,  9, PIO_TIMER, (PIN_ATTR_DIGITAL|PIN_ATTR_PWM|PIN_ATTR_TIMER), No_ADC_Channel, PWM0_CH1, TCC0_CH1, EXTERNAL_INT_9 }, // TCC0/WO[1]
  { PORTA, 14, PIO_TIMER, (PIN_ATTR_DIGITAL|PIN_ATTR_PWM|PIN_ATTR_TIMER), No_ADC_Channel, PWM0_CH4, TCC0_CH4, EXTERNAL_INT_14 }, // TCC0/WO[4]
  { PORTA, 15, PIO_TIMER, (PIN_ATTR_DIGITAL|PIN_ATTR_PWM|PIN_ATTR_TIMER), No_ADC_Channel, PWM0_CH5, TCC0_CH5, EXTERNAL_INT_15 }, // TCC0/WO[5]
  { PORTA, 20, PIO_TIMER_ALT, (PIN_ATTR_DIGITAL|PIN_ATTR_PWM|PIN_ATTR_TIMER), No_ADC_Channel, PWM0_CH6, TCC0_CH6, EXTERNAL_INT_4 }, // TCC0/WO[6]
  { PORTA, 21, PIO_TIMER_ALT, (PIN_ATTR_DIGITAL|PIN_ATTR_PWM|PIN_ATTR_TIMER), No_ADC_Channel, PWM0_CH7, TCC0_CH7, EXTERNAL_INT_5 }, // TCC0/WO[7]
  { PORTA,  6, PIO_TIMER, (PIN_ATTR_DIGITAL|PIN_ATTR_PWM|PIN_ATTR_TIMER), No_ADC_Channel, PWM1_CH0, TCC1_CH0, EXTERNAL_INT_4 }, // TCC1/WO[0]
  { PORTA,  7, PIO_TIMER, (PIN_ATTR_DIGITAL|PIN_ATTR_PWM|PIN_ATTR_TIMER), No_ADC_Channel, PWM1_CH1, TCC1_CH1, EXTERNAL_INT_5 }, // TCC1/WO[1]
  { PORTA, 18, PIO_TIMER, (PIN_ATTR_DIGITAL|PIN_ATTR_PWM|PIN_ATTR_TIMER), No_ADC_Channel, PWM3_CH0, TC3_CH0, EXTERNAL_INT_2 }, // TC3/WO[0]
  { PORTA, 16, PIO_TIMER, (PIN_ATTR_DIGITAL|PIN_ATTR_PWM|PIN_ATTR_TIMER), No_ADC_Channel, PWM2_CH0, TCC2_CH0, EXTERNAL_INT_0 }, // TCC2/WO[0]
  { PORTA, 19, PIO_TIMER, (PIN_ATTR_DIGITAL|PIN_ATTR_PWM|PIN_ATTR_TIMER), No_ADC_Channel, PWM3_CH1, TC3_CH1, EXTERNAL_INT_3 }, // TC3/WO[1]

  // 13 (LED)
  { PORTA, 17, PIO_PWM, (PIN_ATTR_DIGITAL|PIN_ATTR_PWM), No_ADC_Channel, PWM2_CH1, NOT_ON_TIMER, EXTERNAL_INT_1 }, // TCC2/WO[1]

  // 14 (GND)
  { NOT_A_PORT, 0, PIO_NOT_A_PIN, PIN_ATTR_NONE, No_ADC_Channel, NOT_ON_PWM, NOT_ON_TIMER, EXTERNAL_INT_NONE },

  // 15 (AREF)
  { PORTA, 3, PIO_ANALOG, PIN_ATTR_ANALOG, No_ADC_Channel, NOT_ON_PWM, NOT_ON_TIMER, EXTERNAL_INT_NONE }, // DAC/VREFP

  // 16..17 I2C (SDA/SCL and also EDBG:SDA/SCL)
  { PORTA, 22, PIO_SERCOM, PIN_ATTR_DIGITAL, No_ADC_Channel, NOT_ON_PWM, NOT_ON_TIMER, EXTERNAL_INT_6 }, // SDA: SERCOM3/PAD[0]
  { PORTA, 23, PIO_SERCOM, PIN_ATTR_DIGITAL, No_ADC_Channel, NOT_ON_PWM, NOT_ON_TIMER, EXTERNAL_INT_7 }, // SCL: SERCOM3/PAD[1]

  // 18..23 SPI (ICSP:MISO,SCK,MOSI)
<<<<<<< HEAD
  { PORTA, 12, PIO_SERCOM_ALT, PIN_ATTR_DIGITAL, No_ADC_Channel, NOT_ON_PWM, NOT_ON_TIMER, EXTERNAL_INT_12 }, // MISO: SERCOM4/PAD[0]
  { NOT_A_PORT, 0, PIO_NOT_A_PIN, PIN_ATTR_NONE, No_ADC_Channel, NOT_ON_PWM, NOT_ON_TIMER, EXTERNAL_INT_NONE }, // 5V0
  { PORTB, 11, PIO_SERCOM_ALT, PIN_ATTR_DIGITAL, No_ADC_Channel, NOT_ON_PWM, NOT_ON_TIMER, EXTERNAL_INT_11 }, // SCK: SERCOM4/PAD[3]
  { PORTB, 10, PIO_SERCOM_ALT, PIN_ATTR_DIGITAL, No_ADC_Channel, NOT_ON_PWM, NOT_ON_TIMER, EXTERNAL_INT_10 }, // MOSI: SERCOM4/PAD[2]
  { NOT_A_PORT, 0, PIO_NOT_A_PIN, PIN_ATTR_NONE, No_ADC_Channel, NOT_ON_PWM, NOT_ON_TIMER, EXTERNAL_INT_NONE }, // RESET
  { NOT_A_PORT, 0, PIO_NOT_A_PIN, PIN_ATTR_NONE, No_ADC_Channel, NOT_ON_PWM, NOT_ON_TIMER, EXTERNAL_INT_NONE }, // GND
=======
  { PORTA, 12, PIO_SERCOM, PIN_ATTR_DIGITAL, No_ADC_Channel, NOT_ON_PWM, NOT_ON_TIMER }, // MISO: SERCOM4/PAD[0]
  { NOT_A_PORT, 0, PIO_NOT_A_PIN, PIN_ATTR_NONE, No_ADC_Channel, NOT_ON_PWM, NOT_ON_TIMER }, // 5V0
  { PORTB, 11, PIO_SERCOM_ALT, PIN_ATTR_DIGITAL, No_ADC_Channel, NOT_ON_PWM, NOT_ON_TIMER }, // SCK: SERCOM4/PAD[3]
  { PORTB, 10, PIO_SERCOM_ALT, PIN_ATTR_DIGITAL, No_ADC_Channel, NOT_ON_PWM, NOT_ON_TIMER }, // MOSI: SERCOM4/PAD[2]
  { NOT_A_PORT, 0, PIO_NOT_A_PIN, PIN_ATTR_NONE, No_ADC_Channel, NOT_ON_PWM, NOT_ON_TIMER }, // RESET
  { NOT_A_PORT, 0, PIO_NOT_A_PIN, PIN_ATTR_NONE, No_ADC_Channel, NOT_ON_PWM, NOT_ON_TIMER }, // GND
>>>>>>> 12277e08

  // 24..29 - Analog pins
  // --------------------
  // 24 - A0 (DAC output)
  { PORTA,  2, PIO_ANALOG, PIN_ATTR_ANALOG, DAC_Channel0, NOT_ON_PWM, NOT_ON_TIMER, EXTERNAL_INT_2 }, // DAC/VOUT

  // 25..29 - A1-A5
  { PORTB,  8, PIO_ANALOG, PIN_ATTR_ANALOG, ADC_Channel2, NOT_ON_PWM, NOT_ON_TIMER, EXTERNAL_INT_8 }, // ADC/AIN[2]
  { PORTB,  9, PIO_ANALOG, PIN_ATTR_ANALOG, ADC_Channel3, NOT_ON_PWM, NOT_ON_TIMER, EXTERNAL_INT_9 }, // ADC/AIN[3]
  { PORTA,  4, PIO_ANALOG, PIN_ATTR_ANALOG, ADC_Channel4, NOT_ON_PWM, NOT_ON_TIMER, EXTERNAL_INT_4 }, // ADC/AIN[4]
  { PORTA,  5, PIO_ANALOG, PIN_ATTR_ANALOG, ADC_Channel5, NOT_ON_PWM, NOT_ON_TIMER, EXTERNAL_INT_5 }, // ADC/AIN[5]
  { PORTA,  2, PIO_ANALOG, PIN_ATTR_ANALOG, ADC_Channel10, NOT_ON_PWM, NOT_ON_TIMER, EXTERNAL_INT_2 }, // ADC/AIN[10]

  // 30..31 - RX/TX LEDS (PB03/PA27)
  { PORTB,  3, PIO_OUTPUT, PIN_ATTR_DIGITAL, No_ADC_Channel, NOT_ON_PWM, NOT_ON_TIMER, EXTERNAL_INT_NONE }, // use as pure output
  { PORTA, 27, PIO_OUTPUT, PIN_ATTR_DIGITAL, No_ADC_Channel, NOT_ON_PWM, NOT_ON_TIMER }, // use as pure output

  // 32..33 - USB
  { PORTA, 28, PIO_COM, PIN_ATTR_NONE, No_ADC_Channel, NOT_ON_PWM, NOT_ON_TIMER, EXTERNAL_INT_NONE }, // USB/SOF
  { PORTA, 24, PIO_COM, PIN_ATTR_NONE, No_ADC_Channel, NOT_ON_PWM, NOT_ON_TIMER, EXTERNAL_INT_NONE }, // USB/DM
  { PORTA, 25, PIO_COM, PIN_ATTR_NONE, No_ADC_Channel, NOT_ON_PWM, NOT_ON_TIMER, EXTERNAL_INT_NONE }, // USB/DP

  // 35 .. 46 - EDBG
  // ----------------------
  // 35/36 - EDBG/UART
  { PORTB, 22, PIO_SERCOM_ALT, PIN_ATTR_NONE, No_ADC_Channel, NOT_ON_PWM, NOT_ON_TIMER, EXTERNAL_INT_NONE }, // TX: SERCOM5/PAD[2]
  { PORTB, 23, PIO_SERCOM_ALT, PIN_ATTR_NONE, No_ADC_Channel, NOT_ON_PWM, NOT_ON_TIMER, EXTERNAL_INT_NONE }, // RX: SERCOM5/PAD[3]

  // 37/38 I2C (SDA/SCL and also EDBG:SDA/SCL)
  { PORTA, 22, PIO_SERCOM, PIN_ATTR_NONE, No_ADC_Channel, NOT_ON_PWM, NOT_ON_TIMER, EXTERNAL_INT_NONE }, // SDA: SERCOM3/PAD[0]
  { PORTA, 23, PIO_SERCOM, PIN_ATTR_NONE, No_ADC_Channel, NOT_ON_PWM, NOT_ON_TIMER, EXTERNAL_INT_NONE }, // SCL: SERCOM3/PAD[1]

  // 39 .. 42 - EDBG/SPI
  { PORTA, 19, PIO_SERCOM, PIN_ATTR_NONE, No_ADC_Channel, NOT_ON_PWM, NOT_ON_TIMER, EXTERNAL_INT_NONE }, // MISO: SERCOM1/PAD[3]
  { PORTA, 16, PIO_SERCOM, PIN_ATTR_NONE, No_ADC_Channel, NOT_ON_PWM, NOT_ON_TIMER, EXTERNAL_INT_NONE }, // MOSI: SERCOM1/PAD[0]
  { PORTA, 18, PIO_SERCOM, PIN_ATTR_NONE, No_ADC_Channel, NOT_ON_PWM, NOT_ON_TIMER, EXTERNAL_INT_NONE }, // SS: SERCOM1/PAD[2]
  { PORTA, 17, PIO_SERCOM, PIN_ATTR_NONE, No_ADC_Channel, NOT_ON_PWM, NOT_ON_TIMER, EXTERNAL_INT_NONE }, // SCK: SERCOM1/PAD[1]

  // 43 .. 46 - EDBG/Digital
  { PORTA, 13, PIO_PWM, (PIN_ATTR_DIGITAL|PIN_ATTR_PWM), No_ADC_Channel, PWM0_CH5, NOT_ON_TIMER, EXTERNAL_INT_13 }, // EIC/EXTINT[13] *TCC2/WO[1] TCC0/WO[7]
  { PORTA, 21, PIO_PWM_ALT, (PIN_ATTR_DIGITAL|PIN_ATTR_PWM), No_ADC_Channel, PWM0_CH7, NOT_ON_TIMER, EXTERNAL_INT_NONE }, // Pin 7
  { PORTA,  6, PIO_PWM, (PIN_ATTR_DIGITAL|PIN_ATTR_PWM), No_ADC_Channel, PWM1_CH0, NOT_ON_TIMER, EXTERNAL_INT_NONE }, // Pin 8
  { PORTA,  7, PIO_PWM, (PIN_ATTR_DIGITAL|PIN_ATTR_PWM), No_ADC_Channel, PWM1_CH1, NOT_ON_TIMER, EXTERNAL_INT_NONE }, // Pin 9
} ;

// SERCOM DEFINITION
SERCOM sercom0(SERCOM0);
SERCOM sercom1(SERCOM1);
SERCOM sercom2(SERCOM2);
SERCOM sercom3(SERCOM3);
SERCOM sercom4(SERCOM4);
SERCOM sercom5(SERCOM5);

Uart Serial(&sercom0, 0, 1);
Uart Serial5(&sercom5, 36, 35);

const void* g_apTCInstances[TCC_INST_NUM+TC_INST_NUM]={ TCC0, TCC1, TCC2, TC3, TC4, TC5 } ;<|MERGE_RESOLUTION|>--- conflicted
+++ resolved
@@ -138,21 +138,12 @@
   { PORTA, 23, PIO_SERCOM, PIN_ATTR_DIGITAL, No_ADC_Channel, NOT_ON_PWM, NOT_ON_TIMER, EXTERNAL_INT_7 }, // SCL: SERCOM3/PAD[1]
 
   // 18..23 SPI (ICSP:MISO,SCK,MOSI)
-<<<<<<< HEAD
-  { PORTA, 12, PIO_SERCOM_ALT, PIN_ATTR_DIGITAL, No_ADC_Channel, NOT_ON_PWM, NOT_ON_TIMER, EXTERNAL_INT_12 }, // MISO: SERCOM4/PAD[0]
+  { PORTA, 12, PIO_SERCOM, PIN_ATTR_DIGITAL, No_ADC_Channel, NOT_ON_PWM, NOT_ON_TIMER, EXTERNAL_INT_12 }, // MISO: SERCOM4/PAD[0]
   { NOT_A_PORT, 0, PIO_NOT_A_PIN, PIN_ATTR_NONE, No_ADC_Channel, NOT_ON_PWM, NOT_ON_TIMER, EXTERNAL_INT_NONE }, // 5V0
   { PORTB, 11, PIO_SERCOM_ALT, PIN_ATTR_DIGITAL, No_ADC_Channel, NOT_ON_PWM, NOT_ON_TIMER, EXTERNAL_INT_11 }, // SCK: SERCOM4/PAD[3]
   { PORTB, 10, PIO_SERCOM_ALT, PIN_ATTR_DIGITAL, No_ADC_Channel, NOT_ON_PWM, NOT_ON_TIMER, EXTERNAL_INT_10 }, // MOSI: SERCOM4/PAD[2]
   { NOT_A_PORT, 0, PIO_NOT_A_PIN, PIN_ATTR_NONE, No_ADC_Channel, NOT_ON_PWM, NOT_ON_TIMER, EXTERNAL_INT_NONE }, // RESET
   { NOT_A_PORT, 0, PIO_NOT_A_PIN, PIN_ATTR_NONE, No_ADC_Channel, NOT_ON_PWM, NOT_ON_TIMER, EXTERNAL_INT_NONE }, // GND
-=======
-  { PORTA, 12, PIO_SERCOM, PIN_ATTR_DIGITAL, No_ADC_Channel, NOT_ON_PWM, NOT_ON_TIMER }, // MISO: SERCOM4/PAD[0]
-  { NOT_A_PORT, 0, PIO_NOT_A_PIN, PIN_ATTR_NONE, No_ADC_Channel, NOT_ON_PWM, NOT_ON_TIMER }, // 5V0
-  { PORTB, 11, PIO_SERCOM_ALT, PIN_ATTR_DIGITAL, No_ADC_Channel, NOT_ON_PWM, NOT_ON_TIMER }, // SCK: SERCOM4/PAD[3]
-  { PORTB, 10, PIO_SERCOM_ALT, PIN_ATTR_DIGITAL, No_ADC_Channel, NOT_ON_PWM, NOT_ON_TIMER }, // MOSI: SERCOM4/PAD[2]
-  { NOT_A_PORT, 0, PIO_NOT_A_PIN, PIN_ATTR_NONE, No_ADC_Channel, NOT_ON_PWM, NOT_ON_TIMER }, // RESET
-  { NOT_A_PORT, 0, PIO_NOT_A_PIN, PIN_ATTR_NONE, No_ADC_Channel, NOT_ON_PWM, NOT_ON_TIMER }, // GND
->>>>>>> 12277e08
 
   // 24..29 - Analog pins
   // --------------------
@@ -198,15 +189,15 @@
   { PORTA,  7, PIO_PWM, (PIN_ATTR_DIGITAL|PIN_ATTR_PWM), No_ADC_Channel, PWM1_CH1, NOT_ON_TIMER, EXTERNAL_INT_NONE }, // Pin 9
 } ;
 
-// SERCOM DEFINITION
-SERCOM sercom0(SERCOM0);
-SERCOM sercom1(SERCOM1);
-SERCOM sercom2(SERCOM2);
-SERCOM sercom3(SERCOM3);
-SERCOM sercom4(SERCOM4);
-SERCOM sercom5(SERCOM5);
-
-Uart Serial(&sercom0, 0, 1);
-Uart Serial5(&sercom5, 36, 35);
-
-const void* g_apTCInstances[TCC_INST_NUM+TC_INST_NUM]={ TCC0, TCC1, TCC2, TC3, TC4, TC5 } ;+const void* g_apTCInstances[TCC_INST_NUM+TC_INST_NUM]={ TCC0, TCC1, TCC2, TC3, TC4, TC5 } ;
+
+// Multi-serial objects instantiation
+SERCOM sercom0( SERCOM0 ) ;
+SERCOM sercom1( SERCOM1 ) ;
+SERCOM sercom2( SERCOM2 ) ;
+SERCOM sercom3( SERCOM3 ) ;
+SERCOM sercom4( SERCOM4 ) ;
+SERCOM sercom5( SERCOM5 ) ;
+
+Uart Serial( &sercom0, 0, 1 ) ;
+Uart Serial5( &sercom5, 36, 35 ) ;